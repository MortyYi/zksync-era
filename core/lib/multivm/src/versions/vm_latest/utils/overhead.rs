--- conflicted
+++ resolved
@@ -7,46 +7,7 @@
     BLOCK_OVERHEAD_GAS, BLOCK_OVERHEAD_L1_GAS, BLOCK_OVERHEAD_PUBDATA, BOOTLOADER_TX_ENCODING_SPACE,
 };
 
-pub fn derive_overhead(
-<<<<<<< HEAD
-    l1_gas_price: u64,
-    base_fee: u64,
-=======
-    is_l1: bool,
-    gas_limit: u32,
-    gas_price_per_pubdata: u32,
-    encoded_len: usize,
-    coefficients: OverheadCoefficients,
-) -> u32 {
-    if is_l1 {
-        derive_overhead_l1_tx(gas_limit, gas_price_per_pubdata, encoded_len, coefficients)
-    } else {
-        std::cmp::min(
-            derive_overhead_l2_tx(encoded_len),
-            derive_overhead_l1_tx(gas_limit, gas_price_per_pubdata, encoded_len, coefficients),
-        )
-    }
-}
-
-const TX_SLOT_OVERHEAD: usize = 60000;
-const TX_MEMORY_BYTE_OVERHEAD: usize = 10;
-
-fn derive_overhead_l2_tx(encoded_len: usize) -> u32 {
-    std::cmp::max(TX_SLOT_OVERHEAD, encoded_len * TX_MEMORY_BYTE_OVERHEAD) as u32
-}
-
-/// Derives the overhead for processing transactions in a block.
-fn derive_overhead_l1_tx(
-    gas_limit: u32,
-    gas_price_per_pubdata: u32,
->>>>>>> 9fbd7a2f
-    encoded_len: usize,
-    coefficients: OverheadCoefficients,
-) -> u32 {
-    let base_fee = U256::from(base_fee);
-
-    let overhead_for_batch_eth = block_overhead_eth(l1_gas_price);
-
+pub fn derive_overhead(encoded_len: usize) -> u32 {
     // todo: move into constants
     let slot_overhead_gas = 10000; //ceil_div_u256(overhead_for_batch_eth, (base_fee * MAX_TXS_IN_BLOCK));
                                    // todo: the 32 constant is for words -> byte conversion
@@ -117,49 +78,8 @@
     }
 }
 
-pub fn get_amortized_overhead(
-    is_l1: bool,
-    total_gas_limit: u32,
-    gas_per_pubdata_byte_limit: u32,
-    encoded_len: usize,
-    coefficients: OverheadCoefficients,
-) -> u32 {
-    if is_l1 {
-        get_amortized_overhead_l1_tx(
-            total_gas_limit,
-            gas_per_pubdata_byte_limit,
-            encoded_len,
-            coefficients,
-        )
-    } else {
-        // For L2 transactions the function for deriving the overhead is the same as the one for calculating it
-        std::cmp::min(
-            derive_overhead_l2_tx(encoded_len),
-            get_amortized_overhead_l1_tx(
-                total_gas_limit,
-                gas_per_pubdata_byte_limit,
-                encoded_len,
-                coefficients,
-            ),
-        )
-    }
-}
-
-/// This method returns the overhead for processing the block  
-<<<<<<< HEAD
-/// TODO: maybe remove this method
-pub(crate) fn get_amortized_overhead(
-    l1_gas_price: u64,
-    base_fee: u64,
-=======
-fn get_amortized_overhead_l1_tx(
-    total_gas_limit: u32,
-    gas_per_pubdata_byte_limit: u32,
->>>>>>> 9fbd7a2f
-    encoded_len: usize,
-    coefficients: OverheadCoefficients,
-) -> u32 {
-    derive_overhead(l1_gas_price, base_fee, encoded_len, coefficients)
+pub fn get_amortized_overhead(encoded_len: usize) -> u32 {
+    derive_overhead(encoded_len)
 }
 
 // todo: maybe remove this function
@@ -167,25 +87,8 @@
 //     BLOCK_OVERHEAD_GAS + BLOCK_OVERHEAD_PUBDATA * gas_per_pubdata_byte
 // }
 
-<<<<<<< HEAD
 pub(crate) fn block_overhead_eth(l1_gas_price: u64) -> U256 {
     let l1_costs = U256::from(BLOCK_OVERHEAD_L1_GAS) * U256::from(l1_gas_price);
-=======
-    // During double checking of the overhead, the bootloader will assume that the
-    // body of the transaction does not have any more than MAX_L2_TX_GAS_LIMIT ergs available to it.
-    if limit_after_deducting_overhead.as_u64() > MAX_L2_TX_GAS_LIMIT {
-        // We derive the same overhead that would exist for the MAX_L2_TX_GAS_LIMIT ergs
-        derive_overhead_l1_tx(
-            MAX_L2_TX_GAS_LIMIT as u32,
-            gas_per_pubdata_byte_limit,
-            encoded_len.as_usize(),
-            coefficients,
-        )
-    } else {
-        overhead
-    }
-}
->>>>>>> 9fbd7a2f
 
     l1_costs
 }
@@ -193,7 +96,6 @@
 #[cfg(test)]
 mod tests {
 
-<<<<<<< HEAD
     // use super::*;
 
     // const TEST_L1_GAS_PRICE: u64 = 50_000_000_000;
@@ -240,99 +142,6 @@
     //             right_bound = mid;
     //         }
     //     }
-=======
-    use super::*;
-
-    // This method returns the maximum block overhead that can be charged from the user based on the binary search approach
-    pub(crate) fn get_maximal_allowed_overhead_bin_search(
-        total_gas_limit: u32,
-        gas_per_pubdata_byte_limit: u32,
-        encoded_len: usize,
-        coefficients: OverheadCoefficients,
-    ) -> u32 {
-        let mut left_bound = if MAX_TX_ERGS_LIMIT < total_gas_limit {
-            total_gas_limit - MAX_TX_ERGS_LIMIT
-        } else {
-            0u32
-        };
-        // Safe cast: the gas_limit for a transaction can not be larger than 2^32
-        let mut right_bound = total_gas_limit;
-
-        // The closure returns whether a certain overhead would be accepted by the bootloader.
-        // It is accepted if the derived overhead (i.e. the actual overhead that the user has to pay)
-        // is >= than the overhead proposed by the operator.
-        let is_overhead_accepted = |suggested_overhead: u32| {
-            let derived_overhead = derive_overhead_l1_tx(
-                total_gas_limit - suggested_overhead,
-                gas_per_pubdata_byte_limit,
-                encoded_len,
-                coefficients,
-            );
-
-            derived_overhead >= suggested_overhead
-        };
-
-        // In order to find the maximal allowed overhead we are doing binary search
-        while left_bound + 1 < right_bound {
-            let mid = (left_bound + right_bound) / 2;
-
-            if is_overhead_accepted(mid) {
-                left_bound = mid;
-            } else {
-                right_bound = mid;
-            }
-        }
-
-        if is_overhead_accepted(right_bound) {
-            right_bound
-        } else {
-            left_bound
-        }
-    }
-
-    #[test]
-    fn test_correctness_for_efficient_overhead() {
-        let test_params = |total_gas_limit: u32,
-                           gas_per_pubdata: u32,
-                           encoded_len: usize,
-                           coefficients: OverheadCoefficients| {
-            let result_by_efficient_search = get_amortized_overhead_l1_tx(
-                total_gas_limit,
-                gas_per_pubdata,
-                encoded_len,
-                coefficients,
-            );
-
-            let result_by_binary_search = get_maximal_allowed_overhead_bin_search(
-                total_gas_limit,
-                gas_per_pubdata,
-                encoded_len,
-                coefficients,
-            );
-
-            assert_eq!(result_by_efficient_search, result_by_binary_search);
-        };
-
-        // Some arbitrary test
-        test_params(60_000_000, 800, 2900, OverheadCoefficients::new_l2());
-
-        // Very small parameters
-        test_params(0, 1, 12, OverheadCoefficients::new_l2());
-
-        // Relatively big parameters
-        let max_tx_overhead = derive_overhead_l1_tx(
-            MAX_TX_ERGS_LIMIT,
-            5000,
-            10000,
-            OverheadCoefficients::new_l2(),
-        );
-        test_params(
-            MAX_TX_ERGS_LIMIT + max_tx_overhead,
-            5000,
-            10000,
-            OverheadCoefficients::new_l2(),
-        );
->>>>>>> 9fbd7a2f
 
     //     if is_overhead_accepted(right_bound) {
     //         right_bound
