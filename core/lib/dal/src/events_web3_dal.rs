use sqlx::Row;
use zksync_system_constants::{L2_ETH_TOKEN_ADDRESS, TRANSFER_EVENT_TOPIC};
use zksync_types::{
    api::{GetLogsFilter, Log},
    Address, MiniblockNumber, H256,
};

use crate::{
    instrument::InstrumentExt, models::storage_event::StorageWeb3Log, SqlxError, StorageProcessor,
};

#[derive(Debug)]
pub struct EventsWeb3Dal<'a, 'c> {
    pub(crate) storage: &'a mut StorageProcessor<'c>,
}

impl EventsWeb3Dal<'_, '_> {
    /// Returns miniblock number of log for given filter and offset.
    /// Used to determine if there is more than `offset` logs that satisfies filter.
    pub async fn get_log_block_number(
        &mut self,
        filter: &GetLogsFilter,
        offset: usize,
        skip_transfer_event: bool,
    ) -> Result<Option<MiniblockNumber>, SqlxError> {
        {
            let (where_sql, arg_index) =
                self.build_get_logs_where_clause(filter, skip_transfer_event);

            let query = format!(
                r#"
                    SELECT miniblock_number
                    FROM events
                    WHERE {}
                    ORDER BY miniblock_number ASC, event_index_in_block ASC
                    LIMIT 1 OFFSET ${}
                "#,
                where_sql, arg_index
            );

            let mut query = sqlx::query(&query);

            if !filter.addresses.is_empty() {
                let addresses: Vec<_> = filter.addresses.iter().map(Address::as_bytes).collect();
                query = query.bind(addresses);
            }
            for (_, topics) in &filter.topics {
                let topics: Vec<_> = topics.iter().map(H256::as_bytes).collect();
                query = query.bind(topics);
            }

            if skip_transfer_event {
                query = query.bind(L2_ETH_TOKEN_ADDRESS.as_bytes());
                query = query.bind(TRANSFER_EVENT_TOPIC.as_bytes());
            }

            query = query.bind(offset as i32);
            let log = query
                .instrument("get_log_block_number")
                .report_latency()
                .with_arg("filter", filter)
                .with_arg("offset", &offset)
                .fetch_optional(self.storage.conn())
                .await?;

            Ok(log.map(|row| MiniblockNumber(row.get::<i64, _>("miniblock_number") as u32)))
        }
    }

    /// Returns logs for given filter.
    #[allow(clippy::type_complexity)]
    pub async fn get_logs(
        &mut self,
        filter: GetLogsFilter,
        limit: usize,
        skip_transfer_event: bool,
    ) -> Result<Vec<Log>, SqlxError> {
        {
            let (where_sql, arg_index) =
                self.build_get_logs_where_clause(&filter, skip_transfer_event);

            let query = format!(
                r#"
                WITH events_select AS (
                    SELECT
                        address, topic1, topic2, topic3, topic4, value,
                        miniblock_number, tx_hash, tx_index_in_block,
                        event_index_in_block, event_index_in_tx
                    FROM events
                    WHERE {}
                    ORDER BY miniblock_number ASC, event_index_in_block ASC
                    LIMIT ${}
                )
                SELECT miniblocks.hash as "block_hash", miniblocks.l1_batch_number as "l1_batch_number", events_select.*
                FROM events_select
                LEFT JOIN miniblocks ON events_select.miniblock_number = miniblocks.number
                ORDER BY miniblock_number ASC, event_index_in_block ASC
                "#,
                where_sql, arg_index
            );

            let mut query = sqlx::query_as(&query);
            if !filter.addresses.is_empty() {
                let addresses: Vec<_> = filter.addresses.iter().map(Address::as_bytes).collect();
                query = query.bind(addresses);
            }
            for (_, topics) in &filter.topics {
                let topics: Vec<_> = topics.iter().map(H256::as_bytes).collect();
                query = query.bind(topics);
            }

            if skip_transfer_event {
                query = query.bind(L2_ETH_TOKEN_ADDRESS.as_bytes());
                query = query.bind(TRANSFER_EVENT_TOPIC.as_bytes());
            }

            query = query.bind(limit as i32);

            let db_logs: Vec<StorageWeb3Log> = query
                .instrument("get_logs")
                .report_latency()
                .with_arg("filter", &filter)
                .with_arg("limit", &limit)
                .fetch_all(self.storage.conn())
                .await?;
            let logs = db_logs.into_iter().map(Into::into).collect();
            Ok(logs)
        }
    }

    fn build_get_logs_where_clause(
        &self,
        filter: &GetLogsFilter,
        skip_transfer_event: bool,
    ) -> (String, u8) {
        let mut arg_index = 1;

        let mut where_sql = format!("(miniblock_number >= {})", filter.from_block.0 as i64);

        where_sql += &format!(" AND (miniblock_number <= {})", filter.to_block.0 as i64);

        if !filter.addresses.is_empty() {
            where_sql += &format!(" AND (address = ANY(${}))", arg_index);
            arg_index += 1;
        }
        for (topic_index, _) in filter.topics.iter() {
            where_sql += &format!(" AND (topic{} = ANY(${}))", topic_index, arg_index);
            arg_index += 1;
        }

        if skip_transfer_event {
            where_sql += &format!(
                " AND NOT (address = ${} AND topic1 = ${})",
                arg_index,
                arg_index + 1
            );
            arg_index += 2;
        }

        (where_sql, arg_index)
    }

    pub async fn get_all_logs(
        &mut self,
        from_block: MiniblockNumber,
        skip_transfer_event: bool,
    ) -> Result<Vec<Log>, SqlxError> {
        {
            let mut skip_transfer = String::new();
            if skip_transfer_event {
                skip_transfer = String::from("AND NOT (address = $2 AND topic1 = $3)");
            }

            let query = format!(
                r#"
<<<<<<< HEAD
                WITH events_select AS (
                    SELECT
                        address, topic1, topic2, topic3, topic4, value,
                        miniblock_number, tx_hash, tx_index_in_block,
                        event_index_in_block, event_index_in_tx
                    FROM events
                    WHERE miniblock_number > $1 {}
                    ORDER BY miniblock_number ASC, event_index_in_block ASC
                )
                SELECT miniblocks.hash as "block_hash",
                    address as "address", topic1 as "topic1", topic2 as "topic2", topic3 as "topic3", topic4 as "topic4", value as "value",
                    miniblock_number as "miniblock_number", miniblocks.l1_batch_number as "l1_batch_number", tx_hash as "tx_hash",
                    tx_index_in_block as "tx_index_in_block", event_index_in_block as "event_index_in_block", event_index_in_tx as "event_index_in_tx"
                FROM events_select
                INNER JOIN miniblocks ON events_select.miniblock_number = miniblocks.number
                ORDER BY miniblock_number ASC, event_index_in_block ASC
                "#,
                &skip_transfer
            );

            let mut query = sqlx::query_as(query.as_str());

            query = query.bind(from_block.0 as i64);

            if skip_transfer_event {
                query = query.bind(L2_ETH_TOKEN_ADDRESS.as_bytes());
                query = query.bind(TRANSFER_EVENT_TOPIC.as_bytes());
            }

            let db_logs: Vec<StorageWeb3Log> = query.fetch_all(self.storage.conn()).await?;

=======
                WITH
                    events_select AS (
                        SELECT
                            address,
                            topic1,
                            topic2,
                            topic3,
                            topic4,
                            value,
                            miniblock_number,
                            tx_hash,
                            tx_index_in_block,
                            event_index_in_block,
                            event_index_in_tx
                        FROM
                            events
                        WHERE
                            miniblock_number > $1
                        ORDER BY
                            miniblock_number ASC,
                            event_index_in_block ASC
                    )
                SELECT
                    miniblocks.hash AS "block_hash?",
                    address AS "address!",
                    topic1 AS "topic1!",
                    topic2 AS "topic2!",
                    topic3 AS "topic3!",
                    topic4 AS "topic4!",
                    value AS "value!",
                    miniblock_number AS "miniblock_number!",
                    miniblocks.l1_batch_number AS "l1_batch_number?",
                    tx_hash AS "tx_hash!",
                    tx_index_in_block AS "tx_index_in_block!",
                    event_index_in_block AS "event_index_in_block!",
                    event_index_in_tx AS "event_index_in_tx!"
                FROM
                    events_select
                    INNER JOIN miniblocks ON events_select.miniblock_number = miniblocks.number
                ORDER BY
                    miniblock_number ASC,
                    event_index_in_block ASC
                "#,
                from_block.0 as i64
            )
            .fetch_all(self.storage.conn())
            .await?;
>>>>>>> c55a6582
            let logs = db_logs.into_iter().map(Into::into).collect();

            Ok(logs)
        }
    }
}

#[cfg(test)]
mod tests {
    use zksync_types::{Address, H256};

    use super::*;
    use crate::connection::ConnectionPool;

    #[tokio::test]
    async fn test_build_get_logs_where_clause() {
        let connection_pool = ConnectionPool::test_pool().await;
        let storage = &mut connection_pool.access_storage().await.unwrap();
        let events_web3_dal = EventsWeb3Dal { storage };
        let filter = GetLogsFilter {
            from_block: MiniblockNumber(100),
            to_block: MiniblockNumber(200),
            addresses: vec![Address::from_low_u64_be(123)],
            topics: vec![(0, vec![H256::from_low_u64_be(456)])],
        };

        let expected_sql = "(miniblock_number >= 100) AND (miniblock_number <= 200) AND (address = ANY($1)) AND (topic0 = ANY($2))";
        let expected_arg_index = 3;

        let (actual_sql, actual_arg_index) =
            events_web3_dal.build_get_logs_where_clause(&filter, false);

        assert_eq!(actual_sql, expected_sql);
        assert_eq!(actual_arg_index, expected_arg_index);

        let (actual_sql, actual_arg_index) =
            events_web3_dal.build_get_logs_where_clause(&filter, true);

        let expected_sql = "(miniblock_number >= 100) AND (miniblock_number <= 200) AND (address = ANY($1)) AND (topic0 = ANY($2)) AND NOT (address = $3 AND topic1 = $4)";

        assert_eq!(actual_sql, expected_sql);
        assert_eq!(actual_arg_index, expected_arg_index + 2);
    }
}<|MERGE_RESOLUTION|>--- conflicted
+++ resolved
@@ -1,5 +1,4 @@
 use sqlx::Row;
-use zksync_system_constants::{L2_ETH_TOKEN_ADDRESS, TRANSFER_EVENT_TOPIC};
 use zksync_types::{
     api::{GetLogsFilter, Log},
     Address, MiniblockNumber, H256,
@@ -73,7 +72,6 @@
         &mut self,
         filter: GetLogsFilter,
         limit: usize,
-        skip_transfer_event: bool,
     ) -> Result<Vec<Log>, SqlxError> {
         {
             let (where_sql, arg_index) =
@@ -173,7 +171,6 @@
 
             let query = format!(
                 r#"
-<<<<<<< HEAD
                 WITH events_select AS (
                     SELECT
                         address, topic1, topic2, topic3, topic4, value,
@@ -205,55 +202,6 @@
 
             let db_logs: Vec<StorageWeb3Log> = query.fetch_all(self.storage.conn()).await?;
 
-=======
-                WITH
-                    events_select AS (
-                        SELECT
-                            address,
-                            topic1,
-                            topic2,
-                            topic3,
-                            topic4,
-                            value,
-                            miniblock_number,
-                            tx_hash,
-                            tx_index_in_block,
-                            event_index_in_block,
-                            event_index_in_tx
-                        FROM
-                            events
-                        WHERE
-                            miniblock_number > $1
-                        ORDER BY
-                            miniblock_number ASC,
-                            event_index_in_block ASC
-                    )
-                SELECT
-                    miniblocks.hash AS "block_hash?",
-                    address AS "address!",
-                    topic1 AS "topic1!",
-                    topic2 AS "topic2!",
-                    topic3 AS "topic3!",
-                    topic4 AS "topic4!",
-                    value AS "value!",
-                    miniblock_number AS "miniblock_number!",
-                    miniblocks.l1_batch_number AS "l1_batch_number?",
-                    tx_hash AS "tx_hash!",
-                    tx_index_in_block AS "tx_index_in_block!",
-                    event_index_in_block AS "event_index_in_block!",
-                    event_index_in_tx AS "event_index_in_tx!"
-                FROM
-                    events_select
-                    INNER JOIN miniblocks ON events_select.miniblock_number = miniblocks.number
-                ORDER BY
-                    miniblock_number ASC,
-                    event_index_in_block ASC
-                "#,
-                from_block.0 as i64
-            )
-            .fetch_all(self.storage.conn())
-            .await?;
->>>>>>> c55a6582
             let logs = db_logs.into_iter().map(Into::into).collect();
 
             Ok(logs)
