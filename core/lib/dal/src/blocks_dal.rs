--- conflicted
+++ resolved
@@ -44,23 +44,12 @@
     }
 
     pub async fn get_sealed_l1_batch_number(&mut self) -> anyhow::Result<L1BatchNumber> {
-<<<<<<< HEAD
-        let number = sqlx::query!("SELECT MAX(number) as \"number\" FROM l1_batches")
-            .instrument("get_sealed_block_number")
-            .report_latency()
-            .fetch_one(self.storage.conn())
-            .await?
-            .number
-            .context("DAL invocation before genesis")?;
-=======
         let number = sqlx::query!(
             r#"
             SELECT
                 MAX(number) AS "number"
             FROM
                 l1_batches
-            WHERE
-                is_finished = TRUE
             "#
         )
         .instrument("get_sealed_block_number")
@@ -69,7 +58,6 @@
         .await?
         .number
         .context("DAL invocation before genesis")?;
->>>>>>> 84ec18bf
 
         Ok(L1BatchNumber(number as u32))
     }
@@ -120,34 +108,17 @@
     ) -> sqlx::Result<Vec<L1BatchHeader>> {
         let l1_batches = sqlx::query_as!(
             StorageL1BatchHeader,
-<<<<<<< HEAD
-            "SELECT number, l1_tx_count, l2_tx_count, \
-                timestamp, l2_to_l1_logs, l2_to_l1_messages, \
-                bloom, priority_ops_onchain_data, \
-                used_contract_hashes, \
-                bootloader_code_hash, default_aa_code_hash, protocol_version, \
-                system_logs, compressed_state_diffs \
-            FROM l1_batches \
-            WHERE eth_commit_tx_id = $1 \
-                OR eth_prove_tx_id = $1 \
-                OR eth_execute_tx_id = $1",
-=======
             r#"
             SELECT
                 number,
                 l1_tx_count,
                 l2_tx_count,
                 timestamp,
-                is_finished,
-                fee_account_address,
                 l2_to_l1_logs,
                 l2_to_l1_messages,
                 bloom,
                 priority_ops_onchain_data,
                 used_contract_hashes,
-                base_fee_per_gas,
-                l1_gas_price,
-                l2_fair_gas_price,
                 bootloader_code_hash,
                 default_aa_code_hash,
                 protocol_version,
@@ -160,7 +131,6 @@
                 OR eth_prove_tx_id = $1
                 OR eth_execute_tx_id = $1
             "#,
->>>>>>> 84ec18bf
             eth_tx_id as i32
         )
         .instrument("get_l1_batches_for_eth_tx_id")
@@ -177,29 +147,12 @@
     ) -> sqlx::Result<Option<StorageL1Batch>> {
         sqlx::query_as!(
             StorageL1Batch,
-<<<<<<< HEAD
-            "SELECT number, timestamp, l1_tx_count, l2_tx_count, \
-                bloom, priority_ops_onchain_data, hash, parent_hash, commitment, compressed_write_logs, \
-                compressed_contracts, eth_prove_tx_id, eth_commit_tx_id, eth_execute_tx_id, \
-                merkle_root_hash, l2_to_l1_logs, l2_to_l1_messages, \
-                used_contract_hashes, compressed_initial_writes, compressed_repeated_writes, \
-                l2_l1_compressed_messages, l2_l1_merkle_root, \
-                rollup_last_leaf_index, zkporter_is_available, bootloader_code_hash, \
-                default_aa_code_hash, aux_data_hash, pass_through_data_hash, \
-                meta_parameters_hash, protocol_version, system_logs, compressed_state_diffs, \
-                events_queue_commitment, bootloader_initial_content_commitment \
-            FROM l1_batches \
-            LEFT JOIN commitments ON commitments.l1_batch_number = l1_batches.number \
-            WHERE number = $1",
-=======
             r#"
             SELECT
                 number,
                 timestamp,
-                is_finished,
                 l1_tx_count,
                 l2_tx_count,
-                fee_account_address,
                 bloom,
                 priority_ops_onchain_data,
                 hash,
@@ -218,13 +171,10 @@
                 compressed_repeated_writes,
                 l2_l1_compressed_messages,
                 l2_l1_merkle_root,
-                l1_gas_price,
-                l2_fair_gas_price,
                 rollup_last_leaf_index,
                 zkporter_is_available,
                 bootloader_code_hash,
                 default_aa_code_hash,
-                base_fee_per_gas,
                 aux_data_hash,
                 pass_through_data_hash,
                 meta_parameters_hash,
@@ -239,7 +189,6 @@
             WHERE
                 number = $1
             "#,
->>>>>>> 84ec18bf
             number.0 as i64
         )
         .instrument("get_storage_l1_batch")
@@ -254,32 +203,17 @@
     ) -> sqlx::Result<Option<L1BatchHeader>> {
         Ok(sqlx::query_as!(
             StorageL1BatchHeader,
-<<<<<<< HEAD
-            "SELECT number, l1_tx_count, l2_tx_count, \
-                timestamp, l2_to_l1_logs, l2_to_l1_messages, \
-                bloom, priority_ops_onchain_data, \
-                used_contract_hashes, \
-                bootloader_code_hash, default_aa_code_hash, protocol_version, \
-                compressed_state_diffs, system_logs \
-            FROM l1_batches \
-            WHERE number = $1",
-=======
             r#"
             SELECT
                 number,
                 l1_tx_count,
                 l2_tx_count,
                 timestamp,
-                is_finished,
-                fee_account_address,
                 l2_to_l1_logs,
                 l2_to_l1_messages,
                 bloom,
                 priority_ops_onchain_data,
                 used_contract_hashes,
-                base_fee_per_gas,
-                l1_gas_price,
-                l2_fair_gas_price,
                 bootloader_code_hash,
                 default_aa_code_hash,
                 protocol_version,
@@ -290,7 +224,6 @@
             WHERE
                 number = $1
             "#,
->>>>>>> 84ec18bf
             number.0 as i64
         )
         .instrument("get_l1_batch_header")
@@ -488,17 +421,6 @@
 
         let mut transaction = self.storage.start_transaction().await?;
         sqlx::query!(
-<<<<<<< HEAD
-            "INSERT INTO l1_batches (\
-                number, l1_tx_count, l2_tx_count, \
-                timestamp, l2_to_l1_logs, l2_to_l1_messages, \
-                bloom, priority_ops_onchain_data, \
-                predicted_commit_gas_cost, predicted_prove_gas_cost, predicted_execute_gas_cost, \
-                initial_bootloader_heap_content, used_contract_hashes, \
-                bootloader_code_hash, default_aa_code_hash, protocol_version, system_logs, \
-                storage_refunds, created_at, updated_at \
-            ) VALUES ($1, $2, $3, $4, $5, $6, $7, $8, $9, $10, $11, $12, $13, $14, $15, $16, $17, $18, now(), now())",
-=======
             r#"
             INSERT INTO
                 l1_batches (
@@ -506,8 +428,6 @@
                     l1_tx_count,
                     l2_tx_count,
                     timestamp,
-                    is_finished,
-                    fee_account_address,
                     l2_to_l1_logs,
                     l2_to_l1_messages,
                     bloom,
@@ -517,9 +437,6 @@
                     predicted_execute_gas_cost,
                     initial_bootloader_heap_content,
                     used_contract_hashes,
-                    base_fee_per_gas,
-                    l1_gas_price,
-                    l2_fair_gas_price,
                     bootloader_code_hash,
                     default_aa_code_hash,
                     protocol_version,
@@ -548,16 +465,10 @@
                     $16,
                     $17,
                     $18,
-                    $19,
-                    $20,
-                    $21,
-                    $22,
-                    $23,
                     NOW(),
                     NOW()
                 )
             "#,
->>>>>>> 84ec18bf
             header.number.0 as i64,
             header.l1_tx_count as i32,
             header.l2_tx_count as i32,
@@ -571,22 +482,8 @@
             predicted_block_gas.execute as i64,
             initial_bootloader_contents,
             used_contract_hashes,
-<<<<<<< HEAD
-            header
-                .base_system_contracts_hashes
-                .bootloader
-                .as_bytes(),
-            header
-                .base_system_contracts_hashes
-                .default_aa
-                .as_bytes(),
-=======
-            base_fee_per_gas,
-            header.l1_gas_price as i64,
-            header.l2_fair_gas_price as i64,
             header.base_system_contracts_hashes.bootloader.as_bytes(),
             header.base_system_contracts_hashes.default_aa.as_bytes(),
->>>>>>> 84ec18bf
             header.protocol_version.map(|v| v as i32),
             &system_logs,
             &storage_refunds,
@@ -618,14 +515,6 @@
         let base_fee_per_gas = BigDecimal::from_u64(miniblock_header.base_fee_per_gas)
             .context("base_fee_per_gas should fit in u64")?;
         sqlx::query!(
-<<<<<<< HEAD
-            "INSERT INTO miniblocks ( \
-                number, timestamp, hash, l1_tx_count, l2_tx_count, \
-                fee_account_address, base_fee_per_gas, l1_gas_price, l2_fair_gas_price, gas_per_pubdata_limit, \
-                bootloader_code_hash, default_aa_code_hash, protocol_version, \
-                virtual_blocks, created_at, updated_at \
-            ) VALUES ($1, $2, $3, $4, $5, $6, $7, $8, $9, $10, $11, $12, $13, $14, now(), now())",
-=======
             r#"
             INSERT INTO
                 miniblocks (
@@ -634,6 +523,7 @@
                     hash,
                     l1_tx_count,
                     l2_tx_count,
+                    fee_account_address,
                     base_fee_per_gas,
                     l1_gas_price,
                     l2_fair_gas_price,
@@ -646,9 +536,8 @@
                     updated_at
                 )
             VALUES
-                ($1, $2, $3, $4, $5, $6, $7, $8, $9, $10, $11, $12, $13, NOW(), NOW())
-            "#,
->>>>>>> 84ec18bf
+                ($1, $2, $3, $4, $5, $6, $7, $8, $9, $10, $11, $12, $13, $14, NOW(), NOW())
+            "#,
             miniblock_header.number.0 as i64,
             miniblock_header.timestamp as i64,
             miniblock_header.hash.as_bytes(),
@@ -758,12 +647,6 @@
     ) -> sqlx::Result<Option<MiniblockHeader>> {
         Ok(sqlx::query_as!(
             StorageMiniblockHeader,
-<<<<<<< HEAD
-            "SELECT number, timestamp, hash, l1_tx_count, l2_tx_count, \
-                fee_account_address AS \"fee_account_address!\", \
-                base_fee_per_gas, l1_gas_price, l2_fair_gas_price, \
-                bootloader_code_hash, default_aa_code_hash, protocol_version, \
-=======
             r#"
             SELECT
                 number,
@@ -771,13 +654,13 @@
                 hash,
                 l1_tx_count,
                 l2_tx_count,
+                fee_account_address AS "fee_account_address!",
                 base_fee_per_gas,
                 l1_gas_price,
                 l2_fair_gas_price,
                 bootloader_code_hash,
                 default_aa_code_hash,
                 protocol_version,
->>>>>>> 84ec18bf
                 virtual_blocks
             FROM
                 miniblocks
@@ -798,12 +681,6 @@
     ) -> sqlx::Result<Option<MiniblockHeader>> {
         Ok(sqlx::query_as!(
             StorageMiniblockHeader,
-<<<<<<< HEAD
-            "SELECT number, timestamp, hash, l1_tx_count, l2_tx_count, \
-                fee_account_address AS \"fee_account_address!\", \
-                base_fee_per_gas, l1_gas_price, l2_fair_gas_price, \
-                bootloader_code_hash, default_aa_code_hash, protocol_version, \
-=======
             r#"
             SELECT
                 number,
@@ -811,13 +688,13 @@
                 hash,
                 l1_tx_count,
                 l2_tx_count,
+                fee_account_address AS "fee_account_address!",
                 base_fee_per_gas,
                 l1_gas_price,
                 l2_fair_gas_price,
                 bootloader_code_hash,
                 default_aa_code_hash,
                 protocol_version,
->>>>>>> 84ec18bf
                 virtual_blocks
             FROM
                 miniblocks
@@ -1049,31 +926,12 @@
         // We can get 0 block for the first transaction
         let block = sqlx::query_as!(
             StorageL1Batch,
-<<<<<<< HEAD
-            "SELECT number, timestamp, l1_tx_count, l2_tx_count, \
-                bloom, priority_ops_onchain_data, hash, parent_hash, commitment, compressed_write_logs, \
-                compressed_contracts, eth_prove_tx_id, eth_commit_tx_id, eth_execute_tx_id, \
-                merkle_root_hash, l2_to_l1_logs, l2_to_l1_messages, \
-                used_contract_hashes, compressed_initial_writes, compressed_repeated_writes, \
-                l2_l1_compressed_messages, l2_l1_merkle_root, \
-                rollup_last_leaf_index, zkporter_is_available, bootloader_code_hash, \
-                default_aa_code_hash, aux_data_hash, pass_through_data_hash, \
-                meta_parameters_hash, protocol_version, compressed_state_diffs, \
-                system_logs, events_queue_commitment, bootloader_initial_content_commitment
-            FROM l1_batches \
-            LEFT JOIN commitments ON commitments.l1_batch_number = l1_batches.number \
-            WHERE number = 0 OR eth_commit_tx_id IS NOT NULL AND commitment IS NOT NULL \
-            ORDER BY number DESC \
-            LIMIT 1",
-=======
             r#"
             SELECT
                 number,
                 timestamp,
-                is_finished,
                 l1_tx_count,
                 l2_tx_count,
-                fee_account_address,
                 bloom,
                 priority_ops_onchain_data,
                 hash,
@@ -1092,13 +950,10 @@
                 compressed_repeated_writes,
                 l2_l1_compressed_messages,
                 l2_l1_merkle_root,
-                l1_gas_price,
-                l2_fair_gas_price,
                 rollup_last_leaf_index,
                 zkporter_is_available,
                 bootloader_code_hash,
                 default_aa_code_hash,
-                base_fee_per_gas,
                 aux_data_hash,
                 pass_through_data_hash,
                 meta_parameters_hash,
@@ -1119,7 +974,6 @@
             LIMIT
                 1
             "#,
->>>>>>> 84ec18bf
         )
         .instrument("get_last_committed_to_eth_l1_batch")
         .fetch_one(self.storage.conn())
@@ -1252,30 +1106,12 @@
     ) -> anyhow::Result<Vec<L1BatchWithMetadata>> {
         let raw_batches = sqlx::query_as!(
             StorageL1Batch,
-<<<<<<< HEAD
-            "SELECT number, timestamp, l1_tx_count, l2_tx_count, \
-                bloom, priority_ops_onchain_data, hash, parent_hash, commitment, compressed_write_logs, \
-                compressed_contracts, eth_prove_tx_id, eth_commit_tx_id, eth_execute_tx_id, \
-                merkle_root_hash, l2_to_l1_logs, l2_to_l1_messages, \
-                used_contract_hashes, compressed_initial_writes, compressed_repeated_writes, \
-                l2_l1_compressed_messages, l2_l1_merkle_root, \
-                rollup_last_leaf_index, zkporter_is_available, bootloader_code_hash, \
-                default_aa_code_hash, aux_data_hash, pass_through_data_hash, \
-                meta_parameters_hash, protocol_version, compressed_state_diffs, \
-                system_logs, events_queue_commitment, bootloader_initial_content_commitment \
-            FROM l1_batches \
-            LEFT JOIN commitments ON commitments.l1_batch_number = l1_batches.number \
-            WHERE eth_commit_tx_id IS NOT NULL AND eth_prove_tx_id IS NULL \
-            ORDER BY number LIMIT $1",
-=======
             r#"
             SELECT
                 number,
                 timestamp,
-                is_finished,
                 l1_tx_count,
                 l2_tx_count,
-                fee_account_address,
                 bloom,
                 priority_ops_onchain_data,
                 hash,
@@ -1294,13 +1130,10 @@
                 compressed_repeated_writes,
                 l2_l1_compressed_messages,
                 l2_l1_merkle_root,
-                l1_gas_price,
-                l2_fair_gas_price,
                 rollup_last_leaf_index,
                 zkporter_is_available,
                 bootloader_code_hash,
                 default_aa_code_hash,
-                base_fee_per_gas,
                 aux_data_hash,
                 pass_through_data_hash,
                 meta_parameters_hash,
@@ -1320,7 +1153,6 @@
             LIMIT
                 $1
             "#,
->>>>>>> 84ec18bf
             limit as i32
         )
         .instrument("get_ready_for_dummy_proof_l1_batches")
@@ -1381,36 +1213,12 @@
         // is used to avoid having gaps in the list of blocks to send dummy proofs for.
         let raw_batches = sqlx::query_as!(
             StorageL1Batch,
-<<<<<<< HEAD
-            "SELECT number, timestamp, l1_tx_count, l2_tx_count, \
-                bloom, priority_ops_onchain_data, hash, parent_hash, commitment, compressed_write_logs, \
-                compressed_contracts, eth_prove_tx_id, eth_commit_tx_id, eth_execute_tx_id, \
-                merkle_root_hash, l2_to_l1_logs, l2_to_l1_messages, \
-                used_contract_hashes, compressed_initial_writes, compressed_repeated_writes, \
-                l2_l1_compressed_messages, l2_l1_merkle_root, \
-                rollup_last_leaf_index, zkporter_is_available, bootloader_code_hash, \
-                default_aa_code_hash, aux_data_hash, pass_through_data_hash, \
-                meta_parameters_hash, system_logs, compressed_state_diffs, protocol_version, \
-                events_queue_commitment, bootloader_initial_content_commitment \
-            FROM \
-            (SELECT l1_batches.*, row_number() OVER (ORDER BY number ASC) AS row_number \
-                FROM l1_batches \
-                WHERE eth_commit_tx_id IS NOT NULL \
-                    AND l1_batches.skip_proof = TRUE \
-                    AND l1_batches.number > $1 \
-                ORDER BY number LIMIT $2\
-            ) inn \
-            LEFT JOIN commitments ON commitments.l1_batch_number = inn.number \
-            WHERE number - row_number = $1",
-=======
             r#"
             SELECT
                 number,
                 timestamp,
-                is_finished,
                 l1_tx_count,
                 l2_tx_count,
-                fee_account_address,
                 bloom,
                 priority_ops_onchain_data,
                 hash,
@@ -1429,13 +1237,10 @@
                 compressed_repeated_writes,
                 l2_l1_compressed_messages,
                 l2_l1_merkle_root,
-                l1_gas_price,
-                l2_fair_gas_price,
                 rollup_last_leaf_index,
                 zkporter_is_available,
                 bootloader_code_hash,
                 default_aa_code_hash,
-                base_fee_per_gas,
                 aux_data_hash,
                 pass_through_data_hash,
                 meta_parameters_hash,
@@ -1467,7 +1272,6 @@
             WHERE
                 number - ROW_NUMBER = $1
             "#,
->>>>>>> 84ec18bf
             last_proved_block_number.0 as i32,
             limit as i32
         )
@@ -1487,30 +1291,6 @@
         max_l1_batch_timestamp_millis: Option<u64>,
     ) -> anyhow::Result<Vec<L1BatchWithMetadata>> {
         let raw_batches = match max_l1_batch_timestamp_millis {
-<<<<<<< HEAD
-            None => sqlx::query_as!(
-                StorageL1Batch,
-                "SELECT number, timestamp, l1_tx_count, l2_tx_count, \
-                    bloom, priority_ops_onchain_data, hash, parent_hash, commitment, compressed_write_logs, \
-                    compressed_contracts, eth_prove_tx_id, eth_commit_tx_id, eth_execute_tx_id, \
-                    merkle_root_hash, l2_to_l1_logs, l2_to_l1_messages, \
-                    used_contract_hashes, compressed_initial_writes, compressed_repeated_writes, \
-                    l2_l1_compressed_messages, l2_l1_merkle_root, \
-                    rollup_last_leaf_index, zkporter_is_available, bootloader_code_hash, \
-                    default_aa_code_hash, aux_data_hash, pass_through_data_hash, \
-                    meta_parameters_hash, protocol_version, compressed_state_diffs, \
-                    system_logs, events_queue_commitment, bootloader_initial_content_commitment \
-                FROM l1_batches \
-                LEFT JOIN commitments ON commitments.l1_batch_number = l1_batches.number \
-                WHERE eth_prove_tx_id IS NOT NULL AND eth_execute_tx_id IS NULL \
-                ORDER BY number LIMIT $1",
-                limit as i32,
-            )
-            .instrument("get_ready_for_execute_l1_batches/no_max_timestamp")
-            .with_arg("limit", &limit)
-            .fetch_all(self.storage.conn())
-            .await?,
-=======
             None => {
                 sqlx::query_as!(
                     StorageL1Batch,
@@ -1518,10 +1298,8 @@
                     SELECT
                         number,
                         timestamp,
-                        is_finished,
                         l1_tx_count,
                         l2_tx_count,
-                        fee_account_address,
                         bloom,
                         priority_ops_onchain_data,
                         hash,
@@ -1540,13 +1318,10 @@
                         compressed_repeated_writes,
                         l2_l1_compressed_messages,
                         l2_l1_merkle_root,
-                        l1_gas_price,
-                        l2_fair_gas_price,
                         rollup_last_leaf_index,
                         zkporter_is_available,
                         bootloader_code_hash,
                         default_aa_code_hash,
-                        base_fee_per_gas,
                         aux_data_hash,
                         pass_through_data_hash,
                         meta_parameters_hash,
@@ -1573,7 +1348,6 @@
                 .fetch_all(self.storage.conn())
                 .await?
             }
->>>>>>> 84ec18bf
 
             Some(max_l1_batch_timestamp_millis) => {
                 // Do not lose the precision here, otherwise we can skip some L1 batches.
@@ -1653,30 +1427,12 @@
             assert!(max_ready_to_send_block >= expected_started_point);
             sqlx::query_as!(
                 StorageL1Batch,
-<<<<<<< HEAD
-                "SELECT number, timestamp, l1_tx_count, l2_tx_count, \
-                    bloom, priority_ops_onchain_data, hash, parent_hash, commitment, compressed_write_logs, \
-                    compressed_contracts, eth_prove_tx_id, eth_commit_tx_id, eth_execute_tx_id, \
-                    merkle_root_hash, l2_to_l1_logs, l2_to_l1_messages, \
-                    used_contract_hashes, compressed_initial_writes, compressed_repeated_writes, \
-                    l2_l1_compressed_messages, l2_l1_merkle_root, \
-                    rollup_last_leaf_index, zkporter_is_available, bootloader_code_hash, \
-                    default_aa_code_hash, aux_data_hash, pass_through_data_hash, \
-                    meta_parameters_hash, protocol_version, compressed_state_diffs, \
-                    system_logs, events_queue_commitment, bootloader_initial_content_commitment \
-                FROM l1_batches \
-                LEFT JOIN commitments ON commitments.l1_batch_number = l1_batches.number \
-                WHERE number BETWEEN $1 AND $2 \
-                ORDER BY number LIMIT $3",
-=======
                 r#"
                 SELECT
                     number,
                     timestamp,
-                    is_finished,
                     l1_tx_count,
                     l2_tx_count,
-                    fee_account_address,
                     bloom,
                     priority_ops_onchain_data,
                     hash,
@@ -1695,13 +1451,10 @@
                     compressed_repeated_writes,
                     l2_l1_compressed_messages,
                     l2_l1_merkle_root,
-                    l1_gas_price,
-                    l2_fair_gas_price,
                     rollup_last_leaf_index,
                     zkporter_is_available,
                     bootloader_code_hash,
                     default_aa_code_hash,
-                    base_fee_per_gas,
                     aux_data_hash,
                     pass_through_data_hash,
                     meta_parameters_hash,
@@ -1720,7 +1473,6 @@
                 LIMIT
                     $3
                 "#,
->>>>>>> 84ec18bf
                 expected_started_point as i32,
                 max_ready_to_send_block,
                 limit as i32,
@@ -1747,35 +1499,12 @@
     ) -> anyhow::Result<Vec<L1BatchWithMetadata>> {
         let raw_batches = sqlx::query_as!(
             StorageL1Batch,
-<<<<<<< HEAD
-            "SELECT number, l1_batches.timestamp, l1_tx_count, l2_tx_count, \
-                bloom, priority_ops_onchain_data, hash, parent_hash, commitment, compressed_write_logs, \
-                compressed_contracts, eth_prove_tx_id, eth_commit_tx_id, eth_execute_tx_id, \
-                merkle_root_hash, l2_to_l1_logs, l2_to_l1_messages, \
-                used_contract_hashes, compressed_initial_writes, compressed_repeated_writes, \
-                l2_l1_compressed_messages, l2_l1_merkle_root, \
-                rollup_last_leaf_index, zkporter_is_available, l1_batches.bootloader_code_hash, \
-                l1_batches.default_aa_code_hash, aux_data_hash, pass_through_data_hash, \
-                meta_parameters_hash, protocol_version, compressed_state_diffs, \
-                system_logs, events_queue_commitment, bootloader_initial_content_commitment \
-            FROM l1_batches \
-            LEFT JOIN commitments ON commitments.l1_batch_number = l1_batches.number \
-            JOIN protocol_versions ON protocol_versions.id = l1_batches.protocol_version \
-            WHERE eth_commit_tx_id IS NULL \
-                AND number != 0 \
-                AND protocol_versions.bootloader_code_hash = $1 AND protocol_versions.default_account_code_hash = $2 \
-                AND commitment IS NOT NULL \
-                AND (protocol_versions.id = $3 OR protocol_versions.upgrade_tx_hash IS NULL) \
-            ORDER BY number LIMIT $4",
-=======
             r#"
             SELECT
                 number,
                 l1_batches.timestamp,
-                is_finished,
                 l1_tx_count,
                 l2_tx_count,
-                fee_account_address,
                 bloom,
                 priority_ops_onchain_data,
                 hash,
@@ -1794,13 +1523,10 @@
                 compressed_repeated_writes,
                 l2_l1_compressed_messages,
                 l2_l1_merkle_root,
-                l1_gas_price,
-                l2_fair_gas_price,
                 rollup_last_leaf_index,
                 zkporter_is_available,
                 l1_batches.bootloader_code_hash,
                 l1_batches.default_aa_code_hash,
-                base_fee_per_gas,
                 aux_data_hash,
                 pass_through_data_hash,
                 meta_parameters_hash,
@@ -1828,7 +1554,6 @@
             LIMIT
                 $4
             "#,
->>>>>>> 84ec18bf
             bootloader_hash.as_bytes(),
             default_aa_hash.as_bytes(),
             protocol_version_id as i32,
@@ -1856,36 +1581,12 @@
     ) -> anyhow::Result<Vec<L1BatchWithMetadata>> {
         let raw_batches = sqlx::query_as!(
             StorageL1Batch,
-<<<<<<< HEAD
-            "SELECT number, l1_batches.timestamp, l1_tx_count, l2_tx_count, \
-                bloom, priority_ops_onchain_data, hash, parent_hash, commitment, compressed_write_logs, \
-                compressed_contracts, eth_prove_tx_id, eth_commit_tx_id, eth_execute_tx_id, \
-                merkle_root_hash, l2_to_l1_logs, l2_to_l1_messages, \
-                used_contract_hashes, compressed_initial_writes, compressed_repeated_writes, \
-                l2_l1_compressed_messages, l2_l1_merkle_root, \
-                rollup_last_leaf_index, zkporter_is_available, l1_batches.bootloader_code_hash, \
-                l1_batches.default_aa_code_hash, aux_data_hash, pass_through_data_hash, \
-                meta_parameters_hash, protocol_version, compressed_state_diffs, \
-                system_logs, events_queue_commitment, bootloader_initial_content_commitment \
-            FROM l1_batches \
-            LEFT JOIN commitments ON commitments.l1_batch_number = l1_batches.number \
-            JOIN protocol_versions ON protocol_versions.id = l1_batches.protocol_version \
-            WHERE eth_commit_tx_id IS NULL \
-                AND number != 0 \
-                AND protocol_versions.bootloader_code_hash = $1 AND protocol_versions.default_account_code_hash = $2 \
-                AND commitment IS NOT NULL \
-                AND (protocol_versions.id = $3 OR protocol_versions.upgrade_tx_hash IS NULL) \
-                AND events_queue_commitment IS NOT NULL AND bootloader_initial_content_commitment IS NOT NULL \
-            ORDER BY number LIMIT $4",
-=======
             r#"
             SELECT
                 number,
                 l1_batches.timestamp,
-                is_finished,
                 l1_tx_count,
                 l2_tx_count,
-                fee_account_address,
                 bloom,
                 priority_ops_onchain_data,
                 hash,
@@ -1904,13 +1605,10 @@
                 compressed_repeated_writes,
                 l2_l1_compressed_messages,
                 l2_l1_merkle_root,
-                l1_gas_price,
-                l2_fair_gas_price,
                 rollup_last_leaf_index,
                 zkporter_is_available,
                 l1_batches.bootloader_code_hash,
                 l1_batches.default_aa_code_hash,
-                base_fee_per_gas,
                 aux_data_hash,
                 pass_through_data_hash,
                 meta_parameters_hash,
@@ -1940,7 +1638,6 @@
             LIMIT
                 $4
             "#,
->>>>>>> 84ec18bf
             bootloader_hash.as_bytes(),
             default_aa_hash.as_bytes(),
             protocol_version_id as i32,
@@ -2010,33 +1707,17 @@
     pub async fn get_newest_l1_batch_header(&mut self) -> sqlx::Result<L1BatchHeader> {
         let last_l1_batch = sqlx::query_as!(
             StorageL1BatchHeader,
-<<<<<<< HEAD
-            "SELECT number, l1_tx_count, l2_tx_count, \
-                timestamp, l2_to_l1_logs, l2_to_l1_messages, \
-                bloom, priority_ops_onchain_data, \
-                used_contract_hashes, \
-                bootloader_code_hash, default_aa_code_hash, protocol_version, \
-                compressed_state_diffs, system_logs \
-            FROM l1_batches \
-            ORDER BY number DESC \
-            LIMIT 1"
-=======
             r#"
             SELECT
                 number,
                 l1_tx_count,
                 l2_tx_count,
                 timestamp,
-                is_finished,
-                fee_account_address,
                 l2_to_l1_logs,
                 l2_to_l1_messages,
                 bloom,
                 priority_ops_onchain_data,
                 used_contract_hashes,
-                base_fee_per_gas,
-                l1_gas_price,
-                l2_fair_gas_price,
                 bootloader_code_hash,
                 default_aa_code_hash,
                 protocol_version,
@@ -2049,7 +1730,6 @@
             LIMIT
                 1
             "#
->>>>>>> 84ec18bf
         )
         .instrument("get_newest_l1_batch_header")
         .fetch_one(self.storage.conn())
@@ -2418,22 +2098,16 @@
         &mut self,
         number: MiniblockNumber,
     ) -> sqlx::Result<Option<Address>> {
-<<<<<<< HEAD
         let Some(row) = sqlx::query!(
-            "SELECT fee_account_address FROM miniblocks WHERE number = $1",
+            r#"
+            SELECT
+                fee_account_address
+            FROM
+                miniblocks
+            WHERE
+                number = $1
+            "#,
             number.0 as u32
-=======
-        Ok(sqlx::query!(
-            r#"
-            SELECT
-                fee_account_address
-            FROM
-                l1_batches
-            WHERE
-                number = $1
-            "#,
-            l1_batch_number.0 as u32
->>>>>>> 84ec18bf
         )
         .fetch_optional(self.storage.conn())
         .await?
@@ -2471,13 +2145,23 @@
     /// from the last L1 batch. Returns the number of affected rows.
     pub async fn copy_fee_account_address_for_pending_miniblocks(&mut self) -> sqlx::Result<u64> {
         let execution_result = sqlx::query!(
-            "UPDATE miniblocks SET fee_account_address = ( \
-                SELECT l1_batches.fee_account_address \
-                FROM l1_batches \
-                ORDER BY l1_batches.number DESC LIMIT 1 \
-            ) \
-            WHERE l1_batch_number IS NULL \
-            AND fee_account_address = '\\x0000000000000000000000000000000000000000'::bytea"
+            r#"
+            UPDATE miniblocks
+            SET
+                fee_account_address = (
+                    SELECT
+                        l1_batches.fee_account_address
+                    FROM
+                        l1_batches
+                    ORDER BY
+                        l1_batches.number DESC
+                    LIMIT
+                        1
+                )
+            WHERE
+                l1_batch_number IS NULL
+                AND fee_account_address = 'x0000000000000000000000000000000000000000'::bytea
+            "#
         )
         .execute(self.storage.conn())
         .await?;
@@ -2492,11 +2176,17 @@
         numbers: ops::RangeInclusive<MiniblockNumber>,
     ) -> sqlx::Result<u64> {
         let execution_result = sqlx::query!(
-            "UPDATE miniblocks SET fee_account_address = l1_batches.fee_account_address \
-            FROM l1_batches \
-            WHERE l1_batches.number = miniblocks.l1_batch_number \
-                AND miniblocks.number BETWEEN $1 and $2 \
-                AND miniblocks.fee_account_address = '\\x0000000000000000000000000000000000000000'::bytea",
+            r#"
+            UPDATE miniblocks
+            SET
+                fee_account_address = l1_batches.fee_account_address
+            FROM
+                l1_batches
+            WHERE
+                l1_batches.number = miniblocks.l1_batch_number
+                AND miniblocks.number BETWEEN $1 AND $2
+                AND miniblocks.fee_account_address = 'x0000000000000000000000000000000000000000'::bytea
+            "#,
             numbers.start().0 as i64,
             numbers.end().0 as i64
         )
@@ -2516,7 +2206,13 @@
         fee_account_address: Address,
     ) -> sqlx::Result<()> {
         sqlx::query!(
-            "UPDATE l1_batches SET fee_account_address = $1::bytea WHERE number = $2",
+            r#"
+            UPDATE l1_batches
+            SET
+                fee_account_address = $1::bytea
+            WHERE
+                number = $2
+            "#,
             fee_account_address.as_bytes(),
             l1_batch.0 as i64
         )
