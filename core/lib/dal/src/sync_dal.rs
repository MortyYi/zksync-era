--- conflicted
+++ resolved
@@ -186,11 +186,6 @@
             block.virtual_blocks.unwrap(),
             miniblock_header.virtual_blocks
         );
-<<<<<<< HEAD
-        assert_eq!(block.l1_gas_price, miniblock_header.l1_gas_price);
-        assert_eq!(block.l2_fair_gas_price, miniblock_header.l2_fair_gas_price);
-        assert_eq!(block.operator_address, miniblock_header.fee_account_address);
-=======
         assert_eq!(
             block.l1_gas_price,
             miniblock_header.batch_fee_input.l1_gas_price()
@@ -199,8 +194,7 @@
             block.l2_fair_gas_price,
             miniblock_header.batch_fee_input.fair_l2_gas_price()
         );
-        assert_eq!(block.operator_address, operator_address);
->>>>>>> 6cea5bf6
+        assert_eq!(block.operator_address, miniblock_header.fee_account_address);
         assert!(block.transactions.is_none());
 
         let block = conn
