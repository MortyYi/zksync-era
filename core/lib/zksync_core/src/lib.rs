#![allow(unused,clippy::upper_case_acronyms, clippy::derive_partial_eq_without_eq)]

use std::{net::Ipv4Addr, str::FromStr, sync::Arc, time::Instant};

use anyhow::Context as _;
use futures::channel::oneshot;
use prometheus_exporter::PrometheusExporterConfig;
#[cfg(dupa)]
use temp_config_store::TempConfigStore;
use tokio::{sync::watch, task::JoinHandle};
#[cfg(dupa)]
use zksync_circuit_breaker::{
    l1_txs::FailedL1TransactionChecker, replication_lag::ReplicationLagChecker, CircuitBreaker,
    CircuitBreakerChecker, CircuitBreakerError,
};
use zksync_config::{
    configs::{
        api::{MerkleTreeApiConfig, Web3JsonRpcConfig},
        chain::{
            CircuitBreakerConfig, MempoolConfig, NetworkConfig, OperationsManagerConfig,
            StateKeeperConfig,
        },
        contracts::ProverAtGenesis,
        database::MerkleTreeMode,
    },
    ApiConfig, ContractsConfig, DBConfig, ETHSenderConfig, PostgresConfig,
};
#[cfg(dupa)]
use zksync_contracts::{governance_contract, BaseSystemContracts};
use zksync_dal::{healthcheck::ConnectionPoolHealthCheck, ConnectionPool};
#[cfg(dupa)]
use zksync_eth_client::{
    clients::http::{PKSigningClient, QueryClient},
    BoundEthInterface, EthInterface,
};
#[cfg(dupa)]
use zksync_health_check::{CheckHealth, HealthStatus, ReactiveHealthCheck};
#[cfg(dupa)]
use zksync_object_store::{ObjectStore, ObjectStoreFactory};
#[cfg(dupa)]
use zksync_prover_utils::periodic_job::PeriodicJob;
#[cfg(dupa)]
use zksync_queued_job_processor::JobProcessor;
use zksync_state::PostgresStorageCaches;
#[cfg(dupa)]
use zksync_types::{
    protocol_version::{L1VerifierConfig, VerifierParams},
    system_contracts::get_system_smart_contracts,
    L2ChainId, PackedEthSignature, ProtocolVersionId,
};
#[cfg(dupa)]
use crate::{
    api_server::{
        contract_verification,
        execution_sandbox::{VmConcurrencyBarrier, VmConcurrencyLimiter},
        healthcheck::HealthCheckHandle,
        tx_sender::{ApiContracts, TxSender, TxSenderBuilder, TxSenderConfig},
        web3,
        web3::{state::InternalApiConfig, ApiServerHandles, Namespace},
    },
    basic_witness_input_producer::BasicWitnessInputProducer,
    eth_sender::{Aggregator, EthTxAggregator, EthTxManager},
    eth_watch::start_eth_watch,
    house_keeper::{
        blocks_state_reporter::L1BatchMetricsReporter,
        fri_proof_compressor_job_retry_manager::FriProofCompressorJobRetryManager,
        fri_proof_compressor_queue_monitor::FriProofCompressorStatsReporter,
        fri_prover_job_retry_manager::FriProverJobRetryManager,
        fri_prover_queue_monitor::FriProverStatsReporter,
        fri_scheduler_circuit_queuer::SchedulerCircuitQueuer,
        fri_witness_generator_jobs_retry_manager::FriWitnessGeneratorJobRetryManager,
        fri_witness_generator_queue_monitor::FriWitnessGeneratorStatsReporter,
        gpu_prover_queue_monitor::GpuProverQueueMonitor,
        prover_job_retry_manager::ProverJobRetryManager, prover_queue_monitor::ProverStatsReporter,
        waiting_to_queued_fri_witness_job_mover::WaitingToQueuedFriWitnessJobMover,
    },
    l1_gas_price::{GasAdjusterSingleton, L1GasPriceProvider},
    metadata_calculator::{
        MetadataCalculator, MetadataCalculatorConfig, MetadataCalculatorModeConfig,
    },
    metrics::{InitStage, APP_METRICS},
    state_keeper::{create_state_keeper, MempoolFetcher, MempoolGuard, MiniblockSealer},
};

#[cfg(dupa)]
pub mod api_server;
#[cfg(dupa)]
pub mod basic_witness_input_producer;
#[cfg(dupa)]
pub mod block_reverter;
mod consensus;
#[cfg(dupa)]
pub mod consistency_checker;
<<<<<<< HEAD
#[cfg(dupa)]
pub mod data_fetchers;
#[cfg(dupa)]
=======
>>>>>>> 29a4f529
pub mod eth_sender;
#[cfg(dupa)]
pub mod eth_watch;
pub mod gas_tracker;
pub mod genesis;
#[cfg(dupa)]
pub mod house_keeper;
pub mod l1_gas_price;
pub mod metadata_calculator;
mod metrics;
#[cfg(dupa)]
pub mod proof_data_handler;
#[cfg(dupa)]
pub mod reorg_detector;
pub mod state_keeper;
pub mod sync_layer;
#[cfg(dupa)]
pub mod temp_config_store;
mod utils;

/*

/// Inserts the initial information about zkSync tokens into the database.
pub async fn genesis_init(
    postgres_config: &PostgresConfig,
    eth_sender: &ETHSenderConfig,
    network_config: &NetworkConfig,
    contracts_config: &ContractsConfig,
    eth_client_url: &str,
) -> anyhow::Result<()> {
    let db_url = postgres_config.master_url()?;
    let pool = ConnectionPool::singleton(db_url)
        .build()
        .await
        .context("failed to build connection_pool")?;
    let mut storage = pool.access_storage().await.context("access_storage()")?;
    let operator_address = PackedEthSignature::address_from_private_key(
        &eth_sender
            .sender
            .private_key()
            .context("Private key is required for genesis init")?,
    )
    .context("Failed to restore operator address from private key")?;

    // Select the first prover to be used during genesis.
    // Later we can change provers using the system upgrades, but for genesis
    // we should select one using the environment config.
    let first_l1_verifier_config =
        if matches!(contracts_config.prover_at_genesis, ProverAtGenesis::Fri) {
            let l1_verifier_config = L1VerifierConfig {
                params: VerifierParams {
                    recursion_node_level_vk_hash: contracts_config.fri_recursion_node_level_vk_hash,
                    recursion_leaf_level_vk_hash: contracts_config.fri_recursion_leaf_level_vk_hash,
                    recursion_circuits_set_vks_hash: zksync_types::H256::zero(),
                },
                recursion_scheduler_level_vk_hash: contracts_config.snark_wrapper_vk_hash,
            };

            let eth_client = QueryClient::new(eth_client_url)?;
            let vk_hash: zksync_types::H256 = eth_client
                .call_contract_function(
                    "verificationKeyHash",
                    (),
                    None,
                    Default::default(),
                    None,
                    contracts_config.verifier_addr,
                    zksync_contracts::verifier_contract(),
                )
                .await?;

            assert_eq!(
                vk_hash, l1_verifier_config.recursion_scheduler_level_vk_hash,
                "L1 verifier key does not match the one in the config"
            );

            l1_verifier_config
        } else {
            L1VerifierConfig {
                params: VerifierParams {
                    recursion_node_level_vk_hash: contracts_config.recursion_node_level_vk_hash,
                    recursion_leaf_level_vk_hash: contracts_config.recursion_leaf_level_vk_hash,
                    recursion_circuits_set_vks_hash: contracts_config
                        .recursion_circuits_set_vks_hash,
                },
                recursion_scheduler_level_vk_hash: contracts_config
                    .recursion_scheduler_level_vk_hash,
            }
        };

    genesis::ensure_genesis_state(
        &mut storage,
        network_config.zksync_network_id,
        &genesis::GenesisParams {
            // We consider the operator to be the first validator for now.
            first_validator: operator_address,
            protocol_version: ProtocolVersionId::latest(),
            base_system_contracts: BaseSystemContracts::load_from_disk(),
            system_contracts: get_system_smart_contracts(),
            first_verifier_address: contracts_config.verifier_addr,
            first_l1_verifier_config,
        },
    )
    .await?;
    Ok(())
}

pub async fn is_genesis_needed(postgres_config: &PostgresConfig) -> bool {
    let db_url = postgres_config.master_url().unwrap();
    let pool = ConnectionPool::singleton(db_url)
        .build()
        .await
        .expect("failed to build connection_pool");
    let mut storage = pool.access_storage().await.expect("access_storage()");
    storage.blocks_dal().is_genesis_needed().await.unwrap()
}

/// Sets up an interrupt handler and returns a future that resolves once an interrupt signal
/// is received.
pub fn setup_sigint_handler() -> oneshot::Receiver<()> {
    let (sigint_sender, sigint_receiver) = oneshot::channel();
    let mut sigint_sender = Some(sigint_sender);
    ctrlc::set_handler(move || {
        if let Some(sigint_sender) = sigint_sender.take() {
            sigint_sender.send(()).ok();
            // ^ The send fails if `sigint_receiver` is dropped. We're OK with this,
            // since at this point the node should be stopping anyway, or is not interested
            // in listening to interrupt signals.
        }
    })
    .expect("Error setting Ctrl+C handler");

    sigint_receiver
}

#[derive(Debug, Clone, Copy, PartialEq)]
pub enum Component {
    /// Public Web3 API running on HTTP server.
    HttpApi,
    /// Public Web3 API (including PubSub) running on WebSocket server.
    WsApi,
    /// REST API for contract verification.
    ContractVerificationApi,
    /// Metadata calculator.
    Tree,
    /// Merkle tree API.
    TreeApi,
    EthWatcher,
    /// Eth tx generator.
    EthTxAggregator,
    /// Manager for eth tx.
    EthTxManager,
    /// State keeper.
    StateKeeper,
    /// Produces input for basic witness generator and uploads it as bin encoded file (blob) to GCS.
    /// The blob is later used as input for Basic Witness Generators.
    BasicWitnessInputProducer,
    /// Component for housekeeping task such as cleaning blobs from GCS, reporting metrics etc.
    Housekeeper,
    /// Component for exposing APIs to prover for providing proof generation data and accepting proofs.
    ProofDataHandler,
}

#[derive(Debug)]
pub struct Components(pub Vec<Component>);

impl FromStr for Components {
    type Err = String;

    fn from_str(s: &str) -> Result<Components, String> {
        match s {
            "api" => Ok(Components(vec![
                Component::HttpApi,
                Component::WsApi,
                Component::ContractVerificationApi,
            ])),
            "http_api" => Ok(Components(vec![Component::HttpApi])),
            "ws_api" => Ok(Components(vec![Component::WsApi])),
            "contract_verification_api" => Ok(Components(vec![Component::ContractVerificationApi])),
            "tree" => Ok(Components(vec![Component::Tree])),
            "tree_api" => Ok(Components(vec![Component::TreeApi])),
            "state_keeper" => Ok(Components(vec![Component::StateKeeper])),
            "housekeeper" => Ok(Components(vec![Component::Housekeeper])),
            "basic_witness_input_producer" => {
                Ok(Components(vec![Component::BasicWitnessInputProducer]))
            }
            "eth" => Ok(Components(vec![
                Component::EthWatcher,
                Component::EthTxAggregator,
                Component::EthTxManager,
            ])),
            "eth_watcher" => Ok(Components(vec![Component::EthWatcher])),
            "eth_tx_aggregator" => Ok(Components(vec![Component::EthTxAggregator])),
            "eth_tx_manager" => Ok(Components(vec![Component::EthTxManager])),
            "proof_data_handler" => Ok(Components(vec![Component::ProofDataHandler])),
            other => Err(format!("{} is not a valid component name", other)),
        }
    }
}

pub async fn initialize_components(
    configs: &TempConfigStore,
    components: Vec<Component>,
) -> anyhow::Result<(
    Vec<JoinHandle<anyhow::Result<()>>>,
    watch::Sender<bool>,
    oneshot::Receiver<CircuitBreakerError>,
    HealthCheckHandle,
)> {
    tracing::info!("Starting the components: {components:?}");

    let db_config = configs.db_config.clone().context("db_config")?;
    let postgres_config = configs.postgres_config.clone().context("postgres_config")?;

    let statement_timeout = postgres_config.statement_timeout();
    let pool_size = postgres_config.max_connections()?;
    let connection_pool = ConnectionPool::builder(postgres_config.master_url()?, pool_size)
        .build()
        .await
        .context("failed to build connection_pool")?;
    let replica_connection_pool =
        ConnectionPool::builder(postgres_config.replica_url()?, pool_size)
            .set_statement_timeout(statement_timeout)
            .build()
            .await
            .context("failed to build replica_connection_pool")?;

    let mut healthchecks: Vec<Box<dyn CheckHealth>> = Vec::new();
    let contracts_config = configs
        .contracts_config
        .clone()
        .context("contracts_config")?;
    let eth_client_config = configs
        .eth_client_config
        .clone()
        .context("eth_client_config")?;
    let circuit_breaker_config = configs
        .circuit_breaker_config
        .clone()
        .context("circuit_breaker_config")?;

    let circuit_breaker_checker = CircuitBreakerChecker::new(
        circuit_breakers_for_components(&components, &postgres_config, &circuit_breaker_config)
            .await
            .context("circuit_breakers_for_components")?,
        &circuit_breaker_config,
    );
    circuit_breaker_checker.check().await.unwrap_or_else(|err| {
        panic!("Circuit breaker triggered: {}", err);
    });

    let query_client = QueryClient::new(&eth_client_config.web3_url).unwrap();
    let gas_adjuster_config = configs.gas_adjuster_config.context("gas_adjuster_config")?;
    let mut gas_adjuster =
        GasAdjusterSingleton::new(eth_client_config.web3_url.clone(), gas_adjuster_config);

    let (stop_sender, stop_receiver) = watch::channel(false);
    let (cb_sender, cb_receiver) = oneshot::channel();

    // Prometheus exporter and circuit breaker checker should run for every component configuration.
    let prom_config = configs
        .prometheus_config
        .clone()
        .context("prometheus_config")?;
    let prom_config = PrometheusExporterConfig::pull(prom_config.listener_port);

    let (prometheus_health_check, prometheus_health_updater) =
        ReactiveHealthCheck::new("prometheus_exporter");
    healthchecks.push(Box::new(prometheus_health_check));
    let prometheus_task = prom_config.run(stop_receiver.clone());
    let prometheus_task = tokio::spawn(async move {
        prometheus_health_updater.update(HealthStatus::Ready.into());
        let res = prometheus_task.await;
        drop(prometheus_health_updater);
        res
    });

    let mut task_futures: Vec<JoinHandle<anyhow::Result<()>>> = vec![
        prometheus_task,
        tokio::spawn(circuit_breaker_checker.run(cb_sender, stop_receiver.clone())),
    ];

    if components.contains(&Component::WsApi)
        || components.contains(&Component::HttpApi)
        || components.contains(&Component::ContractVerificationApi)
    {
        let api_config = configs.api_config.clone().context("api_config")?;
        let state_keeper_config = configs
            .state_keeper_config
            .clone()
            .context("state_keeper_config")?;
        let network_config = configs.network_config.clone().context("network_config")?;
        let tx_sender_config = TxSenderConfig::new(
            &state_keeper_config,
            &api_config.web3_json_rpc,
            network_config.zksync_network_id,
        );
        let internal_api_config = InternalApiConfig::new(
            &network_config,
            &api_config.web3_json_rpc,
            &contracts_config,
        );

        // Lazily initialize storage caches only when they are needed (e.g., skip their initialization
        // if we only run the explorer APIs). This is required because the cache update task will
        // terminate immediately if storage caches are dropped, which will lead to the (unexpected)
        // program termination.
        let mut storage_caches = None;

        if components.contains(&Component::HttpApi) {
            storage_caches = Some(
                build_storage_caches(configs, &replica_connection_pool, &mut task_futures)
                    .context("build_storage_caches()")?,
            );

            let started_at = Instant::now();
            tracing::info!("Initializing HTTP API");
            let bounded_gas_adjuster = gas_adjuster
                .get_or_init()
                .await
                .context("gas_adjuster.get_or_init()")?;
            let server_handles = run_http_api(
                &postgres_config,
                &tx_sender_config,
                &state_keeper_config,
                &internal_api_config,
                &api_config,
                connection_pool.clone(),
                replica_connection_pool.clone(),
                stop_receiver.clone(),
                bounded_gas_adjuster.clone(),
                state_keeper_config.save_call_traces,
                storage_caches.clone().unwrap(),
            )
            .await
            .context("run_http_api")?;

            task_futures.extend(server_handles.tasks);
            healthchecks.push(Box::new(server_handles.health_check));
            let elapsed = started_at.elapsed();
            APP_METRICS.init_latency[&InitStage::HttpApi].set(elapsed);
            tracing::info!(
                "Initialized HTTP API on {:?} in {elapsed:?}",
                server_handles.local_addr
            );
        }

        if components.contains(&Component::WsApi) {
            let storage_caches = match storage_caches {
                Some(storage_caches) => storage_caches,
                None => build_storage_caches(configs, &replica_connection_pool, &mut task_futures)
                    .context("build_storage_caches()")?,
            };

            let started_at = Instant::now();
            tracing::info!("initializing WS API");
            let bounded_gas_adjuster = gas_adjuster
                .get_or_init()
                .await
                .context("gas_adjuster.get_or_init()")?;
            let server_handles = run_ws_api(
                &postgres_config,
                &tx_sender_config,
                &state_keeper_config,
                &internal_api_config,
                &api_config,
                bounded_gas_adjuster.clone(),
                connection_pool.clone(),
                replica_connection_pool.clone(),
                stop_receiver.clone(),
                storage_caches,
            )
            .await
            .context("run_ws_api")?;

            task_futures.extend(server_handles.tasks);
            healthchecks.push(Box::new(server_handles.health_check));
            let elapsed = started_at.elapsed();
            APP_METRICS.init_latency[&InitStage::WsApi].set(elapsed);
            tracing::info!(
                "initialized WS API on {:?} in {elapsed:?}",
                server_handles.local_addr
            );
        }

        if components.contains(&Component::ContractVerificationApi) {
            let started_at = Instant::now();
            tracing::info!("initializing contract verification REST API");
            task_futures.push(contract_verification::start_server_thread_detached(
                connection_pool.clone(),
                replica_connection_pool.clone(),
                api_config.contract_verification.clone(),
                stop_receiver.clone(),
            ));
            let elapsed = started_at.elapsed();
            APP_METRICS.init_latency[&InitStage::ContractVerificationApi].set(elapsed);
            tracing::info!("initialized contract verification REST API in {elapsed:?}");
        }
    }

    let object_store_config = configs
        .object_store_config
        .clone()
        .context("object_store_config")?;
    let store_factory = ObjectStoreFactory::new(object_store_config);

    if components.contains(&Component::StateKeeper) {
        let started_at = Instant::now();
        tracing::info!("initializing State Keeper");
        let bounded_gas_adjuster = gas_adjuster
            .get_or_init()
            .await
            .context("gas_adjuster.get_or_init()")?;
        add_state_keeper_to_task_futures(
            &mut task_futures,
            &postgres_config,
            &contracts_config,
            configs
                .state_keeper_config
                .clone()
                .context("state_keeper_config")?,
            &configs.network_config.clone().context("network_config")?,
            &db_config,
            &configs.mempool_config.clone().context("mempool_config")?,
            bounded_gas_adjuster,
            store_factory.create_store().await,
            stop_receiver.clone(),
        )
        .await
        .context("add_state_keeper_to_task_futures()")?;

        let elapsed = started_at.elapsed();
        APP_METRICS.init_latency[&InitStage::StateKeeper].set(elapsed);
        tracing::info!("initialized State Keeper in {elapsed:?}");
    }

    let main_zksync_contract_address = contracts_config.diamond_proxy_addr;
    if components.contains(&Component::EthWatcher) {
        let started_at = Instant::now();
        tracing::info!("initializing ETH-Watcher");
        let eth_watch_pool = ConnectionPool::singleton(postgres_config.master_url()?)
            .build()
            .await
            .context("failed to build eth_watch_pool")?;
        let governance = (governance_contract(), contracts_config.governance_addr);
        let eth_watch_config = configs
            .eth_watch_config
            .clone()
            .context("eth_watch_config")?;
        task_futures.push(
            start_eth_watch(
                eth_watch_config,
                eth_watch_pool,
                query_client.clone(),
                main_zksync_contract_address,
                governance,
                stop_receiver.clone(),
            )
            .await
            .context("start_eth_watch()")?,
        );
        let elapsed = started_at.elapsed();
        APP_METRICS.init_latency[&InitStage::EthWatcher].set(elapsed);
        tracing::info!("initialized ETH-Watcher in {elapsed:?}");
    }

    if components.contains(&Component::EthTxAggregator) {
        let started_at = Instant::now();
        tracing::info!("initializing ETH-TxAggregator");
        let eth_sender_pool = ConnectionPool::singleton(postgres_config.master_url()?)
            .build()
            .await
            .context("failed to build eth_sender_pool")?;

        let eth_sender = configs
            .eth_sender_config
            .clone()
            .context("eth_sender_config")?;
        let eth_client =
            PKSigningClient::from_config(&eth_sender, &contracts_config, &eth_client_config);
        let nonce = eth_client.pending_nonce("eth_sender").await.unwrap();
        let eth_tx_aggregator_actor = EthTxAggregator::new(
            eth_sender.sender.clone(),
            Aggregator::new(
                eth_sender.sender.clone(),
                store_factory.create_store().await,
            ),
            eth_client,
            contracts_config.validator_timelock_addr,
            contracts_config.l1_multicall3_addr,
            main_zksync_contract_address,
            nonce.as_u64(),
        );
        task_futures.push(tokio::spawn(
            eth_tx_aggregator_actor.run(eth_sender_pool, stop_receiver.clone()),
        ));
        let elapsed = started_at.elapsed();
        APP_METRICS.init_latency[&InitStage::EthTxAggregator].set(elapsed);
        tracing::info!("initialized ETH-TxAggregator in {elapsed:?}");
    }

    if components.contains(&Component::EthTxManager) {
        let started_at = Instant::now();
        tracing::info!("initializing ETH-TxManager");
        let eth_manager_pool = ConnectionPool::singleton(postgres_config.master_url()?)
            .build()
            .await
            .context("failed to build eth_manager_pool")?;
        let eth_sender = configs
            .eth_sender_config
            .clone()
            .context("eth_sender_config")?;
        let eth_client =
            PKSigningClient::from_config(&eth_sender, &contracts_config, &eth_client_config);
        let eth_tx_manager_actor = EthTxManager::new(
            eth_sender.sender,
            gas_adjuster
                .get_or_init()
                .await
                .context("gas_adjuster.get_or_init()")?,
            eth_client,
        );
        task_futures.extend([tokio::spawn(
            eth_tx_manager_actor.run(eth_manager_pool, stop_receiver.clone()),
        )]);
        let elapsed = started_at.elapsed();
        APP_METRICS.init_latency[&InitStage::EthTxManager].set(elapsed);
        tracing::info!("initialized ETH-TxManager in {elapsed:?}");
    }

    add_trees_to_task_futures(
        configs,
        &mut task_futures,
        &mut healthchecks,
        &components,
        &store_factory,
        stop_receiver.clone(),
    )
    .await
    .context("add_trees_to_task_futures()")?;

    if components.contains(&Component::BasicWitnessInputProducer) {
        let singleton_connection_pool = ConnectionPool::singleton(postgres_config.master_url()?)
            .build()
            .await
            .context("failed to build singleton connection_pool")?;
        let network_config = configs.network_config.clone().context("network_config")?;
        add_basic_witness_input_producer_to_task_futures(
            &mut task_futures,
            &singleton_connection_pool,
            &store_factory,
            network_config.zksync_network_id,
            stop_receiver.clone(),
        )
        .await
        .context("add_basic_witness_input_producer_to_task_futures()")?;
    }

    if components.contains(&Component::Housekeeper) {
        add_house_keeper_to_task_futures(configs, &mut task_futures)
            .await
            .context("add_house_keeper_to_task_futures()")?;
    }

    if components.contains(&Component::ProofDataHandler) {
        task_futures.push(tokio::spawn(proof_data_handler::run_server(
            configs
                .proof_data_handler_config
                .clone()
                .context("proof_data_handler_config")?,
            configs
                .contracts_config
                .clone()
                .context("contracts_config")?,
            store_factory.create_store().await,
            connection_pool.clone(),
            stop_receiver.clone(),
        )));
    }

    // Run healthcheck server for all components.
    healthchecks.push(Box::new(ConnectionPoolHealthCheck::new(
        replica_connection_pool,
    )));

    let healtcheck_api_config = configs
        .health_check_config
        .clone()
        .context("health_check_config")?;
    let health_check_handle =
        HealthCheckHandle::spawn_server(healtcheck_api_config.bind_addr(), healthchecks);

    if let Some(task) = gas_adjuster.run_if_initialized(stop_receiver.clone()) {
        task_futures.push(task);
    }
    Ok((task_futures, stop_sender, cb_receiver, health_check_handle))
}

#[allow(clippy::too_many_arguments)]
async fn add_state_keeper_to_task_futures<E: L1GasPriceProvider + Send + Sync + 'static>(
    task_futures: &mut Vec<JoinHandle<anyhow::Result<()>>>,
    postgres_config: &PostgresConfig,
    contracts_config: &ContractsConfig,
    state_keeper_config: StateKeeperConfig,
    network_config: &NetworkConfig,
    db_config: &DBConfig,
    mempool_config: &MempoolConfig,
    gas_adjuster: Arc<E>,
    object_store: Box<dyn ObjectStore>,
    stop_receiver: watch::Receiver<bool>,
) -> anyhow::Result<()> {
    let fair_l2_gas_price = state_keeper_config.fair_l2_gas_price;
    let pool_builder = ConnectionPool::singleton(postgres_config.master_url()?);
    let state_keeper_pool = pool_builder
        .build()
        .await
        .context("failed to build state_keeper_pool")?;
    let next_priority_id = state_keeper_pool
        .access_storage()
        .await
        .unwrap()
        .transactions_dal()
        .next_priority_id()
        .await;
    let mempool = MempoolGuard::new(next_priority_id, mempool_config.capacity);
    mempool.register_metrics();

    let miniblock_sealer_pool = pool_builder
        .build()
        .await
        .context("failed to build miniblock_sealer_pool")?;
    let (miniblock_sealer, miniblock_sealer_handle) = MiniblockSealer::new(
        miniblock_sealer_pool,
        state_keeper_config.miniblock_seal_queue_capacity,
    );
    task_futures.push(tokio::spawn(miniblock_sealer.run()));

    let state_keeper = create_state_keeper(
        contracts_config,
        state_keeper_config,
        db_config,
        network_config,
        mempool_config,
        state_keeper_pool,
        mempool.clone(),
        gas_adjuster.clone(),
        miniblock_sealer_handle,
        object_store,
        stop_receiver.clone(),
    )
    .await;
    task_futures.push(tokio::spawn(state_keeper.run()));

    let mempool_fetcher_pool = pool_builder
        .build()
        .await
        .context("failed to build mempool_fetcher_pool")?;
    let mempool_fetcher = MempoolFetcher::new(mempool, gas_adjuster, mempool_config);
    let mempool_fetcher_handle = tokio::spawn(mempool_fetcher.run(
        mempool_fetcher_pool,
        mempool_config.remove_stuck_txs,
        mempool_config.stuck_tx_timeout(),
        fair_l2_gas_price,
        stop_receiver,
    ));
    task_futures.push(mempool_fetcher_handle);
    Ok(())
}

async fn add_trees_to_task_futures(
    configs: &TempConfigStore,
    task_futures: &mut Vec<JoinHandle<anyhow::Result<()>>>,
    healthchecks: &mut Vec<Box<dyn CheckHealth>>,
    components: &[Component],
    store_factory: &ObjectStoreFactory,
    stop_receiver: watch::Receiver<bool>,
) -> anyhow::Result<()> {
    if !components.contains(&Component::Tree) {
        anyhow::ensure!(
            !components.contains(&Component::TreeApi),
            "Merkle tree API cannot be started without a tree component"
        );
        return Ok(());
    }

    let db_config = configs.db_config.clone().context("db_config")?;
    let operation_config = configs
        .operations_manager_config
        .clone()
        .context("operations_manager_config")?;
    let api_config = configs
        .api_config
        .clone()
        .context("api_config")?
        .merkle_tree;
    let postgres_config = configs.postgres_config.clone().context("postgres_config")?;
    let api_config = components
        .contains(&Component::TreeApi)
        .then_some(&api_config);

    let mode = match db_config.merkle_tree.mode {
        MerkleTreeMode::Lightweight => MetadataCalculatorModeConfig::Lightweight,
        MerkleTreeMode::Full => MetadataCalculatorModeConfig::Full {
            store_factory: Some(store_factory),
        },
    };

    run_tree(
        task_futures,
        healthchecks,
        &postgres_config,
        &db_config,
        api_config,
        &operation_config,
        mode,
        stop_receiver,
    )
    .await
    .context("run_tree()")
}

#[allow(clippy::too_many_arguments)]
async fn run_tree(
    task_futures: &mut Vec<JoinHandle<anyhow::Result<()>>>,
    healthchecks: &mut Vec<Box<dyn CheckHealth>>,
    postgres_config: &PostgresConfig,
    db_config: &DBConfig,
    api_config: Option<&MerkleTreeApiConfig>,
    operation_manager: &OperationsManagerConfig,
    mode: MetadataCalculatorModeConfig<'_>,
    stop_receiver: watch::Receiver<bool>,
) -> anyhow::Result<()> {
    let started_at = Instant::now();
    let mode_str = if matches!(mode, MetadataCalculatorModeConfig::Full { .. }) {
        "full"
    } else {
        "lightweight"
    };
    tracing::info!("Initializing Merkle tree in {mode_str} mode");

    let config =
        MetadataCalculatorConfig::for_main_node(&db_config.merkle_tree, operation_manager, mode);
    let metadata_calculator = MetadataCalculator::new(&config).await;
    if let Some(api_config) = api_config {
        let address = (Ipv4Addr::UNSPECIFIED, api_config.port).into();
        let tree_reader = metadata_calculator.tree_reader();
        let stop_receiver = stop_receiver.clone();
        task_futures.push(tokio::spawn(async move {
            tree_reader
                .await
                .run_api_server(address, stop_receiver)
                .await
        }));
    }

    let tree_health_check = metadata_calculator.tree_health_check();
    healthchecks.push(Box::new(tree_health_check));
    let pool = ConnectionPool::singleton(postgres_config.master_url()?)
        .build()
        .await
        .context("failed to build connection pool")?;
    let tree_task = tokio::spawn(metadata_calculator.run(pool, stop_receiver));
    task_futures.push(tree_task);

    let elapsed = started_at.elapsed();
    APP_METRICS.init_latency[&InitStage::Tree].set(elapsed);
    tracing::info!("Initialized {mode_str} tree in {elapsed:?}");
    Ok(())
}

async fn add_basic_witness_input_producer_to_task_futures(
    task_futures: &mut Vec<JoinHandle<anyhow::Result<()>>>,
    connection_pool: &ConnectionPool,
    store_factory: &ObjectStoreFactory,
    l2_chain_id: L2ChainId,
    stop_receiver: watch::Receiver<bool>,
) -> anyhow::Result<()> {
    // Witness Generator won't be spawned with `ZKSYNC_LOCAL_SETUP` running.
    // BasicWitnessInputProducer shouldn't be producing input for it locally either.
    if std::env::var("ZKSYNC_LOCAL_SETUP") == Ok("true".to_owned()) {
        return Ok(());
    }
    let started_at = Instant::now();
    tracing::info!("initializing BasicWitnessInputProducer");
    let producer =
        BasicWitnessInputProducer::new(connection_pool.clone(), store_factory, l2_chain_id).await?;
    task_futures.push(tokio::spawn(producer.run(stop_receiver, None)));
    tracing::info!(
        "Initialized BasicWitnessInputProducer in {:?}",
        started_at.elapsed()
    );
    let elapsed = started_at.elapsed();
    APP_METRICS.init_latency[&InitStage::BasicWitnessInputProducer].set(elapsed);
    Ok(())
}

async fn add_house_keeper_to_task_futures(
    configs: &TempConfigStore,
    task_futures: &mut Vec<JoinHandle<anyhow::Result<()>>>,
) -> anyhow::Result<()> {
    let house_keeper_config = configs
        .house_keeper_config
        .clone()
        .context("house_keeper_config")?;
    let postgres_config = configs.postgres_config.clone().context("postgres_config")?;
    let connection_pool = ConnectionPool::builder(
        postgres_config.replica_url()?,
        postgres_config.max_connections()?,
    )
    .build()
    .await
    .context("failed to build a connection pool")?;
    let l1_batch_metrics_reporter = L1BatchMetricsReporter::new(
        house_keeper_config.l1_batch_metrics_reporting_interval_ms,
        connection_pool.clone(),
    );

    let prover_connection_pool = ConnectionPool::builder(
        postgres_config.prover_url()?,
        postgres_config.max_connections()?,
    )
    .build()
    .await
    .context("failed to build a prover_connection_pool")?;
    let prover_group_config = configs
        .prover_group_config
        .clone()
        .context("prover_group_config")?;
    let prover_configs = configs.prover_configs.clone().context("prover_configs")?;
    let gpu_prover_queue = GpuProverQueueMonitor::new(
        prover_group_config.synthesizer_per_gpu,
        house_keeper_config.gpu_prover_queue_reporting_interval_ms,
        prover_connection_pool.clone(),
    );
    let config = prover_configs.non_gpu.clone();
    let prover_job_retry_manager = ProverJobRetryManager::new(
        config.max_attempts,
        config.proof_generation_timeout(),
        house_keeper_config.prover_job_retrying_interval_ms,
        prover_connection_pool.clone(),
    );
    let prover_stats_reporter = ProverStatsReporter::new(
        house_keeper_config.prover_stats_reporting_interval_ms,
        prover_connection_pool.clone(),
        prover_group_config.clone(),
    );
    task_futures.push(tokio::spawn(gpu_prover_queue.run()));
    task_futures.push(tokio::spawn(l1_batch_metrics_reporter.run()));
    task_futures.push(tokio::spawn(prover_stats_reporter.run()));
    task_futures.push(tokio::spawn(prover_job_retry_manager.run()));

    // All FRI Prover related components are configured below.
    let fri_prover_config = configs
        .fri_prover_config
        .clone()
        .context("fri_prover_config")?;
    let fri_prover_job_retry_manager = FriProverJobRetryManager::new(
        fri_prover_config.max_attempts,
        fri_prover_config.proof_generation_timeout(),
        house_keeper_config.fri_prover_job_retrying_interval_ms,
        prover_connection_pool.clone(),
    );
    task_futures.push(tokio::spawn(fri_prover_job_retry_manager.run()));

    let fri_witness_gen_config = configs
        .fri_witness_generator_config
        .clone()
        .context("fri_witness_generator_config")?;
    let fri_witness_gen_job_retry_manager = FriWitnessGeneratorJobRetryManager::new(
        fri_witness_gen_config.max_attempts,
        fri_witness_gen_config.witness_generation_timeout(),
        house_keeper_config.fri_witness_generator_job_retrying_interval_ms,
        prover_connection_pool.clone(),
    );
    task_futures.push(tokio::spawn(fri_witness_gen_job_retry_manager.run()));

    let waiting_to_queued_fri_witness_job_mover = WaitingToQueuedFriWitnessJobMover::new(
        house_keeper_config.fri_witness_job_moving_interval_ms,
        prover_connection_pool.clone(),
    );
    task_futures.push(tokio::spawn(waiting_to_queued_fri_witness_job_mover.run()));

    let scheduler_circuit_queuer = SchedulerCircuitQueuer::new(
        house_keeper_config.fri_witness_job_moving_interval_ms,
        prover_connection_pool.clone(),
    );
    task_futures.push(tokio::spawn(scheduler_circuit_queuer.run()));

    let fri_witness_generator_stats_reporter = FriWitnessGeneratorStatsReporter::new(
        prover_connection_pool.clone(),
        house_keeper_config.witness_generator_stats_reporting_interval_ms,
    );
    task_futures.push(tokio::spawn(fri_witness_generator_stats_reporter.run()));

    let fri_prover_group_config = configs
        .fri_prover_group_config
        .clone()
        .context("fri_prover_group_config")?;
    let fri_prover_stats_reporter = FriProverStatsReporter::new(
        house_keeper_config.fri_prover_stats_reporting_interval_ms,
        prover_connection_pool.clone(),
        connection_pool.clone(),
        fri_prover_group_config,
    );
    task_futures.push(tokio::spawn(fri_prover_stats_reporter.run()));

    let proof_compressor_config = configs
        .fri_proof_compressor_config
        .clone()
        .context("fri_proof_compressor_config")?;
    let fri_proof_compressor_stats_reporter = FriProofCompressorStatsReporter::new(
        house_keeper_config.fri_proof_compressor_stats_reporting_interval_ms,
        prover_connection_pool.clone(),
    );
    task_futures.push(tokio::spawn(fri_proof_compressor_stats_reporter.run()));

    let fri_proof_compressor_retry_manager = FriProofCompressorJobRetryManager::new(
        proof_compressor_config.max_attempts,
        proof_compressor_config.generation_timeout(),
        house_keeper_config.fri_proof_compressor_job_retrying_interval_ms,
        prover_connection_pool.clone(),
    );
    task_futures.push(tokio::spawn(fri_proof_compressor_retry_manager.run()));
    Ok(())
}

fn build_storage_caches(
    configs: &TempConfigStore,
    replica_connection_pool: &ConnectionPool,
    task_futures: &mut Vec<JoinHandle<anyhow::Result<()>>>,
) -> anyhow::Result<PostgresStorageCaches> {
    let rpc_config = configs
        .web3_json_rpc_config
        .clone()
        .context("web3_json_rpc_config")?;
    let factory_deps_capacity = rpc_config.factory_deps_cache_size() as u64;
    let initial_writes_capacity = rpc_config.initial_writes_cache_size() as u64;
    let values_capacity = rpc_config.latest_values_cache_size() as u64;
    let mut storage_caches =
        PostgresStorageCaches::new(factory_deps_capacity, initial_writes_capacity);

    if values_capacity > 0 {
        let values_cache_task = storage_caches.configure_storage_values_cache(
            values_capacity,
            replica_connection_pool.clone(),
            tokio::runtime::Handle::current(),
        );
        task_futures.push(tokio::task::spawn_blocking(values_cache_task));
    }
    Ok(storage_caches)
}

async fn build_tx_sender(
    tx_sender_config: &TxSenderConfig,
    web3_json_config: &Web3JsonRpcConfig,
    state_keeper_config: &StateKeeperConfig,
    replica_pool: ConnectionPool,
    master_pool: ConnectionPool,
    l1_gas_price_provider: Arc<dyn L1GasPriceProvider>,
    storage_caches: PostgresStorageCaches,
) -> (TxSender, VmConcurrencyBarrier) {
    let tx_sender_builder = TxSenderBuilder::new(tx_sender_config.clone(), replica_pool)
        .with_main_connection_pool(master_pool)
        .with_state_keeper_config(state_keeper_config.clone());

    let max_concurrency = web3_json_config.vm_concurrency_limit();
    let (vm_concurrency_limiter, vm_barrier) = VmConcurrencyLimiter::new(max_concurrency);

    let tx_sender = tx_sender_builder
        .build(
            l1_gas_price_provider,
            Arc::new(vm_concurrency_limiter),
            ApiContracts::load_from_disk(),
            storage_caches,
        )
        .await;
    (tx_sender, vm_barrier)
}

#[allow(clippy::too_many_arguments)]
async fn run_http_api<G: L1GasPriceProvider + Send + Sync + 'static>(
    postgres_config: &PostgresConfig,
    tx_sender_config: &TxSenderConfig,
    state_keeper_config: &StateKeeperConfig,
    internal_api: &InternalApiConfig,
    api_config: &ApiConfig,
    master_connection_pool: ConnectionPool,
    replica_connection_pool: ConnectionPool,
    stop_receiver: watch::Receiver<bool>,
    gas_adjuster: Arc<G>,
    with_debug_namespace: bool,
    storage_caches: PostgresStorageCaches,
) -> anyhow::Result<ApiServerHandles> {
    let (tx_sender, vm_barrier) = build_tx_sender(
        tx_sender_config,
        &api_config.web3_json_rpc,
        state_keeper_config,
        replica_connection_pool.clone(),
        master_connection_pool,
        gas_adjuster,
        storage_caches,
    )
    .await;

    let mut namespaces = Namespace::DEFAULT.to_vec();
    if with_debug_namespace {
        namespaces.push(Namespace::Debug)
    }
    namespaces.push(Namespace::Snapshots);

    let last_miniblock_pool = ConnectionPool::singleton(postgres_config.replica_url()?)
        .build()
        .await
        .context("failed to build last_miniblock_pool")?;

    let api_builder =
        web3::ApiBuilder::jsonrpsee_backend(internal_api.clone(), replica_connection_pool)
            .http(api_config.web3_json_rpc.http_port)
            .with_last_miniblock_pool(last_miniblock_pool)
            .with_filter_limit(api_config.web3_json_rpc.filters_limit())
            .with_threads(api_config.web3_json_rpc.http_server_threads())
            .with_tree_api(api_config.web3_json_rpc.tree_api_url())
            .with_batch_request_size_limit(api_config.web3_json_rpc.max_batch_request_size())
            .with_response_body_size_limit(api_config.web3_json_rpc.max_response_body_size())
            .with_tx_sender(tx_sender, vm_barrier)
            .enable_api_namespaces(namespaces);
    api_builder.build(stop_receiver).await
}

#[allow(clippy::too_many_arguments)]
async fn run_ws_api<G: L1GasPriceProvider + Send + Sync + 'static>(
    postgres_config: &PostgresConfig,
    tx_sender_config: &TxSenderConfig,
    state_keeper_config: &StateKeeperConfig,
    internal_api: &InternalApiConfig,
    api_config: &ApiConfig,
    gas_adjuster: Arc<G>,
    master_connection_pool: ConnectionPool,
    replica_connection_pool: ConnectionPool,
    stop_receiver: watch::Receiver<bool>,
    storage_caches: PostgresStorageCaches,
) -> anyhow::Result<ApiServerHandles> {
    let (tx_sender, vm_barrier) = build_tx_sender(
        tx_sender_config,
        &api_config.web3_json_rpc,
        state_keeper_config,
        replica_connection_pool.clone(),
        master_connection_pool,
        gas_adjuster,
        storage_caches,
    )
    .await;
    let last_miniblock_pool = ConnectionPool::singleton(postgres_config.replica_url()?)
        .build()
        .await
        .context("failed to build last_miniblock_pool")?;

    let mut namespaces = Namespace::DEFAULT.to_vec();
    namespaces.push(Namespace::Snapshots);

    let api_builder =
        web3::ApiBuilder::jsonrpsee_backend(internal_api.clone(), replica_connection_pool)
            .ws(api_config.web3_json_rpc.ws_port)
            .with_last_miniblock_pool(last_miniblock_pool)
            .with_filter_limit(api_config.web3_json_rpc.filters_limit())
            .with_subscriptions_limit(api_config.web3_json_rpc.subscriptions_limit())
            .with_batch_request_size_limit(api_config.web3_json_rpc.max_batch_request_size())
            .with_response_body_size_limit(api_config.web3_json_rpc.max_response_body_size())
            .with_websocket_requests_per_minute_limit(
                api_config
                    .web3_json_rpc
                    .websocket_requests_per_minute_limit(),
            )
            .with_polling_interval(api_config.web3_json_rpc.pubsub_interval())
            .with_threads(api_config.web3_json_rpc.ws_server_threads())
            .with_tree_api(api_config.web3_json_rpc.tree_api_url())
            .with_tx_sender(tx_sender, vm_barrier)
            .enable_api_namespaces(namespaces);

    api_builder.build(stop_receiver.clone()).await
}

async fn circuit_breakers_for_components(
    components: &[Component],
    postgres_config: &PostgresConfig,
    circuit_breaker_config: &CircuitBreakerConfig,
) -> anyhow::Result<Vec<Box<dyn CircuitBreaker>>> {
    let mut circuit_breakers: Vec<Box<dyn CircuitBreaker>> = Vec::new();

    if components
        .iter()
        .any(|c| matches!(c, Component::EthTxAggregator | Component::EthTxManager))
    {
        let pool = ConnectionPool::singleton(postgres_config.replica_url()?)
            .build()
            .await
            .context("failed to build a connection pool")?;
        circuit_breakers.push(Box::new(FailedL1TransactionChecker { pool }));
    }

    if components.iter().any(|c| {
        matches!(
            c,
            Component::HttpApi | Component::WsApi | Component::ContractVerificationApi
        )
    }) {
        let pool = ConnectionPool::singleton(postgres_config.replica_url()?)
            .build()
            .await?;
        circuit_breakers.push(Box::new(ReplicationLagChecker {
            pool,
            replication_lag_limit_sec: circuit_breaker_config.replication_lag_limit_sec,
        }));
    }
    Ok(circuit_breakers)
}
*/<|MERGE_RESOLUTION|>--- conflicted
+++ resolved
@@ -91,12 +91,7 @@
 mod consensus;
 #[cfg(dupa)]
 pub mod consistency_checker;
-<<<<<<< HEAD
-#[cfg(dupa)]
-pub mod data_fetchers;
-#[cfg(dupa)]
-=======
->>>>>>> 29a4f529
+#[cfg(dupa)]
 pub mod eth_sender;
 #[cfg(dupa)]
 pub mod eth_watch;
