--- conflicted
+++ resolved
@@ -100,7 +100,6 @@
     tx
 }
 
-<<<<<<< HEAD
 pub(crate) fn execute_l2_transaction(transaction: L2Tx) -> TransactionExecutionResult {
     TransactionExecutionResult {
         hash: transaction.hash(),
@@ -115,7 +114,6 @@
     }
 }
 
-=======
 /// Prepares a recovery snapshot without performing genesis.
 pub(crate) async fn prepare_recovery_snapshot(
     storage: &mut StorageProcessor<'_>,
@@ -165,9 +163,12 @@
 
     let snapshot_recovery = SnapshotRecoveryStatus {
         l1_batch_number: l1_batch.number,
+        l1_batch_timestamp: l1_batch.timestamp,
         l1_batch_root_hash,
         miniblock_number: miniblock.number,
-        miniblock_root_hash: H256::zero(), // not used
+        miniblock_timestamp: miniblock.timestamp,
+        miniblock_hash: H256::zero(), // not used
+        protocol_version: ProtocolVersionId::latest(),
         last_finished_chunk_id: None,
         total_chunk_count: 100,
     };
@@ -181,7 +182,6 @@
 }
 
 // TODO (PLA-596): Replace with `prepare_recovery_snapshot(.., &[])`
->>>>>>> 0b7cd0b5
 pub(crate) async fn prepare_empty_recovery_snapshot(
     storage: &mut StorageProcessor<'_>,
     l1_batch_number: u32,
