--- conflicted
+++ resolved
@@ -640,7 +640,6 @@
             .unwrap_or(ProtocolVersionId::last_pre_boojum());
         drop(connection);
 
-<<<<<<< HEAD
         let fee_input = {
             // For now, both L1 gas price and pubdata price are scaled with the same coefficient
             let fee_input = self.0.batch_fee_input_provider.get_batch_fee_input_scaled(
@@ -649,18 +648,6 @@
             );
             adjust_pubdata_price_for_tx(
                 fee_input,
-=======
-        let l1_gas_price = {
-            let effective_gas_price = self.0.l1_gas_price_source.estimate_effective_gas_price();
-            let current_l1_gas_price =
-                ((effective_gas_price as f64) * self.0.sender_config.gas_price_scale_factor) as u64;
-
-            // In order for execution to pass smoothly, we need to ensure that block's required `gasPerPubdata` will be
-            // <= to the one in the transaction itself.
-            adjust_l1_gas_price_for_tx(
-                current_l1_gas_price,
-                self.0.sender_config.fair_l2_gas_price,
->>>>>>> 1b579848
                 tx.gas_per_pubdata_byte_limit(),
                 protocol_version.into(),
             )
