--- conflicted
+++ resolved
@@ -72,13 +72,8 @@
             ProtocolVersionId::Version15 => VmVersion::VmVirtualBlocks,
             ProtocolVersionId::Version16 => VmVersion::VmVirtualBlocksRefundsEnhancement,
             ProtocolVersionId::Version17 => VmVersion::VmVirtualBlocksRefundsEnhancement,
-<<<<<<< HEAD
             ProtocolVersionId::Version18 => VmVersion::VmBoojumIntegration,
             ProtocolVersionId::Version19 => VmVersion::VmBoojumIntegration,
-=======
-            ProtocolVersionId::Version18 => VmVersion::VmVirtualBlocksRefundsEnhancement,
-            ProtocolVersionId::Version19 => VmVersion::VmVirtualBlocksRefundsEnhancement,
->>>>>>> 7dee1e38
         }
     }
 
@@ -696,13 +691,8 @@
             ProtocolVersionId::Version15 => VmVersion::VmVirtualBlocks,
             ProtocolVersionId::Version16 => VmVersion::VmVirtualBlocksRefundsEnhancement,
             ProtocolVersionId::Version17 => VmVersion::VmVirtualBlocksRefundsEnhancement,
-<<<<<<< HEAD
             ProtocolVersionId::Version18 => VmVersion::VmBoojumIntegration,
             ProtocolVersionId::Version19 => VmVersion::VmBoojumIntegration,
-=======
-            ProtocolVersionId::Version18 => VmVersion::VmVirtualBlocksRefundsEnhancement,
-            ProtocolVersionId::Version19 => VmVersion::VmVirtualBlocksRefundsEnhancement,
->>>>>>> 7dee1e38
         }
     }
 }
